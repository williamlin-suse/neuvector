package scan

import (
	"fmt"
	"io/ioutil"
	"os"
	"path/filepath"
	"regexp"
	"sort"
	"sync"

	"gopkg.in/yaml.v3"

	"github.com/hashicorp/go-version"
	"github.com/neuvector/neuvector/controller/api"
	"github.com/neuvector/neuvector/share"
	"github.com/neuvector/neuvector/share/global"
	log "github.com/sirupsen/logrus"
)

var (
<<<<<<< HEAD
	dstPrefix           = "/usr/local/bin/scripts/cis_yamls/"
	kube160YAMLFolder	= dstPrefix + "cis-1.6.0/"
	kube123YAMLFolder	= dstPrefix + "cis-1.23/"
	kube124YAMLFolder	= dstPrefix + "cis-1.24/"
	kube180YAMLFolder	= dstPrefix + "cis-1.8.0/"
	rh140YAMLFolder		= dstPrefix + "rh-1.4.0/"
	gke140YAMLFolder	= dstPrefix + "gke-1.4.0/"
	aks140YAMLFolder	= dstPrefix + "aks-1.4.0/"
	eks140YAMLFolder	= dstPrefix + "eks-1.4.0/"
	defaultYAMLFolder  	= dstPrefix + "cis-1.8.0/"
	catchDescription 	= regexp.MustCompile(`^(.*?) \([^)]*\)$`)
	complianceMetas []api.RESTBenchMeta
	complianceMetaMap map[string]api.RESTBenchMeta
	once sync.Once
	backup_cis_items = make(map[string]api.RESTBenchCheck)
=======
	dstPrefix                     = "/tmp/"
	kube160YAMLFolder             = dstPrefix + "cis-1.6.0/"
	kube123YAMLFolder             = dstPrefix + "cis-1.23/"
	kube124YAMLFolder             = dstPrefix + "cis-1.24/"
	kube180YAMLFolder             = dstPrefix + "cis-1.8.0/"
	rh140YAMLFolder               = dstPrefix + "rh-1.4.0/"
	defaultYAMLFolder             = dstPrefix + "cis-1.8.0/"
	catchDescription              = regexp.MustCompile(`^(.*?) \([^)]*\)$`)
	complianceMetas               []api.RESTBenchMeta
	complianceMetaMap             map[string]api.RESTBenchMeta
	once                          sync.Once
	backup_cis_items              = make(map[string]api.RESTBenchCheck)
>>>>>>> 34c3f9d7
	backup_docker_image_cis_items = make(map[string]api.RESTBenchCheck)
	backup_complianceSet          = make(map[string]map[string]bool)
)

var complianceHIPAA []string = []string{
	// trusted user
	"D.1.1.2",
	// audit
	"D.1.1.3", "D.1.1.4", "D.1.1.5", "D.1.1.6", "D.1.1.7", "D.1.1.8", "D.1.1.9", "D.1.1.10", "D.1.1.11", "D.1.1.12",
	"D.1.1.13", "D.1.1.14", "D.1.1.15", "D.1.1.16", "D.1.1.17", "D.1.1.18",

	// insecure registry, tls, no new privileges
	"D.2.5", "D.2.7", "D.2.14",

	// file mode, owner
	"D.3.1", "D.3.2", "D.3.3", "D.3.4", "D.3.5", "D.3.6", "D.3.7", "D.3.8", "D.3.9", "D.3.10",
	"D.3.11", "D.3.12", "D.3.13", "D.3.14", "D.3.15", "D.3.16", "D.3.17", "D.3.18", "D.3.19", "D.3.20",
	"D.3.21", "D.3.22",

	// privilege, mount, ssh (5.6)
	"D.5.4", "D.5.5", "D.5.6", "D.5.7", "D.5.17", "D.5.25", "D.5.31",

	// host ns shared
	"D.5.9", "D.5.12", "D.5.15", "D.5.16", "D.5.20", "D.5.30",

	// master file mode, owner
	"K.1.1.1", "K.1.1.2", "K.1.1.3", "K.1.1.4", "K.1.1.5", "K.1.1.6", "K.1.1.7", "K.1.1.8", "K.1.1.9", "K.1.1.10",
	"K.1.1.11", "K.1.1.12", "K.1.1.13", "K.1.1.14", "K.1.1.15", "K.1.1.16", "K.1.1.17", "K.1.1.18", "K.1.1.19", "K.1.1.20",
	"K.1.1.21",

	// token, cert, auth
	"K.1.2.1", "K.1.2.2", "K.1.2.3", "K.1.2.4", "K.1.2.5", "K.1.2.6", "K.1.2.7", "K.1.2.8", "K.1.2.9",
	// adm. ctrl.
	"K.1.2.10", "K.1.2.11", "K.1.2.12", "K.1.2.13", "K.1.2.14", "K.1.2.15", "K.1.2.16", "K.1.2.17",
	// secure port
	"K.1.2.18", "K.1.2.19", "K.1.2.20",
	// audit
	"K.1.2.22", "K.1.2.23", "K.1.2.24", "K.1.2.25",
	// service account, tls, encrypt
	"K.1.2.27", "K.1.2.28", "K.1.2.29", "K.1.2.30", "K.1.2.31", "K.1.2.32", "K.1.2.33", "K.1.2.34", "K.1.2.35",

	// service account
	"K.1.3.3", "K.1.3.4", "K.1.3.5", "K.1.3.6",

	// cert
	"K.2.1", "K.2.2", "K.2.3", "K.2.4", "K.2.5", "K.2.6", "K.2.7",

	// audit
	"K.3.2.1", "K.3.2.2",

	// worker: file mode owner
	"K.4.1.1", "K.4.1.2", "K.4.1.3", "K.4.1.4", "K.4.1.5", "K.4.1.6", "K.4.1.7", "K.4.1.8", "K.4.1.9", "K.4.1.10",

	// auth
	"K.4.2.1", "K.4.2.2", "K.4.2.3", "K.4.2.4", "K.4.2.6",
	// cert
	"K.4.2.10", "K.4.2.11", "K.4.2.12", "K.4.2.13",
}

var complianceNIST []string = []string{
	// trusted user
	"D.1.1.2",
	// audit
	"D.1.1.3", "D.1.1.4", "D.1.1.5", "D.1.1.6", "D.1.1.7", "D.1.1.8", "D.1.1.9", "D.1.1.10", "D.1.1.11", "D.1.1.12",
	"D.1.1.13", "D.1.1.14", "D.1.1.15", "D.1.1.16", "D.1.1.17", "D.1.1.18",

	// insecure registry, tls, no new privileges
	"D.2.5", "D.2.7", "D.2.14",

	// file mode, owner
	"D.3.1", "D.3.2", "D.3.3", "D.3.4", "D.3.5", "D.3.6", "D.3.7", "D.3.8", "D.3.9", "D.3.10",
	"D.3.11", "D.3.12", "D.3.13", "D.3.14", "D.3.15", "D.3.16", "D.3.17", "D.3.18", "D.3.19", "D.3.20",
	"D.3.21", "D.3.22",

	// image/container, root user, setuid, no secrets
	"D.4.1", "D.4.8", "D.4.10",
	"I.4.1", "I.4.8", "I.4.10",

	// privilege, mount, ssh (5.6)
	"D.5.4", "D.5.5", "D.5.6", "D.5.7", "D.5.17", "D.5.25", "D.5.31",

	// host ns shared
	"D.5.9", "D.5.12", "D.5.15", "D.5.16", "D.5.20", "D.5.30",

	// master file mode, owner
	"K.1.1.1", "K.1.1.2", "K.1.1.3", "K.1.1.4", "K.1.1.5", "K.1.1.6", "K.1.1.7", "K.1.1.8", "K.1.1.9", "K.1.1.10",
	"K.1.1.11", "K.1.1.12", "K.1.1.13", "K.1.1.14", "K.1.1.15", "K.1.1.16", "K.1.1.17", "K.1.1.18", "K.1.1.19", "K.1.1.20",
	"K.1.1.21",

	// token, cert, auth
	"K.1.2.1", "K.1.2.2", "K.1.2.3", "K.1.2.4", "K.1.2.5", "K.1.2.6", "K.1.2.7", "K.1.2.8", "K.1.2.9",
	// adm. ctrl.
	"K.1.2.10", "K.1.2.11", "K.1.2.12", "K.1.2.13", "K.1.2.14", "K.1.2.15", "K.1.2.16", "K.1.2.17",
	// secure port
	"K.1.2.18", "K.1.2.19", "K.1.2.20",
	// audit
	"K.1.2.22", "K.1.2.23", "K.1.2.24", "K.1.2.25",
	// service account, tls, encrypt
	"K.1.2.27", "K.1.2.28", "K.1.2.29", "K.1.2.30", "K.1.2.31", "K.1.2.32", "K.1.2.33", "K.1.2.34", "K.1.2.35",

	// service account
	"K.1.3.3", "K.1.3.4", "K.1.3.5", "K.1.3.6",

	// cert
	"K.2.1", "K.2.2", "K.2.3", "K.2.4", "K.2.5", "K.2.6", "K.2.7",

	// audit
	"K.3.2.1", "K.3.2.2",

	// worker: file mode owner
	"K.4.1.1", "K.4.1.2", "K.4.1.3", "K.4.1.4", "K.4.1.5", "K.4.1.6", "K.4.1.7", "K.4.1.8", "K.4.1.9", "K.4.1.10",

	// auth
	"K.4.2.1", "K.4.2.2", "K.4.2.3", "K.4.2.4", "K.4.2.6",
	// cert
	"K.4.2.10", "K.4.2.11", "K.4.2.12", "K.4.2.13",
}

var compliancePCI []string = []string{
	// trusted user
	"D.1.1.2",

	// insecure registry, tls, no new privileges
	"D.2.5", "D.2.7", "D.2.14",

	// file mode, owner
	"D.3.1", "D.3.2", "D.3.3", "D.3.4", "D.3.5", "D.3.6", "D.3.7", "D.3.8", "D.3.9", "D.3.10",
	"D.3.11", "D.3.12", "D.3.13", "D.3.14", "D.3.15", "D.3.16", "D.3.17", "D.3.18", "D.3.19", "D.3.20",
	"D.3.21", "D.3.22",

	// privilege, mount, ssh (5.6)
	"D.5.4", "D.5.5", "D.5.6", "D.5.7", "D.5.17", "D.5.25", "D.5.31",

	// host ns shared
	"D.5.9", "D.5.12", "D.5.15", "D.5.16", "D.5.20", "D.5.30",

	// master file mode, owner
	"K.1.1.1", "K.1.1.2", "K.1.1.3", "K.1.1.4", "K.1.1.5", "K.1.1.6", "K.1.1.7", "K.1.1.8", "K.1.1.9", "K.1.1.10",
	"K.1.1.11", "K.1.1.12", "K.1.1.13", "K.1.1.14", "K.1.1.15", "K.1.1.16", "K.1.1.17", "K.1.1.18", "K.1.1.19", "K.1.1.20",
	"K.1.1.21",

	// token, cert, auth
	"K.1.2.1", "K.1.2.2", "K.1.2.3", "K.1.2.4", "K.1.2.5", "K.1.2.6", "K.1.2.7", "K.1.2.8", "K.1.2.9",
	// adm. ctrl.
	"K.1.2.10", "K.1.2.11", "K.1.2.12", "K.1.2.13", "K.1.2.14", "K.1.2.15", "K.1.2.16", "K.1.2.17",
	// secure port
	"K.1.2.18", "K.1.2.19", "K.1.2.20",

	// service account, tls, encrypt
	"K.1.2.27", "K.1.2.28", "K.1.2.29", "K.1.2.30", "K.1.2.31", "K.1.2.32", "K.1.2.33", "K.1.2.34", "K.1.2.35",

	// service account
	"K.1.3.3", "K.1.3.4", "K.1.3.5", "K.1.3.6",

	// cert
	"K.2.1", "K.2.2", "K.2.3", "K.2.4", "K.2.5", "K.2.6", "K.2.7",

	// worker: file mode owner
	"K.4.1.1", "K.4.1.2", "K.4.1.3", "K.4.1.4", "K.4.1.5", "K.4.1.6", "K.4.1.7", "K.4.1.8", "K.4.1.9", "K.4.1.10",

	// auth
	"K.4.2.1", "K.4.2.2", "K.4.2.3", "K.4.2.4", "K.4.2.6",
	// cert
	"K.4.2.10", "K.4.2.11", "K.4.2.12", "K.4.2.13",
}

var complianceGDPR []string = []string{
	// trusted user
	"D.1.1.2",
	// audit
	"D.1.1.3", "D.1.1.4", "D.1.1.5", "D.1.1.6", "D.1.1.7", "D.1.1.8", "D.1.1.9", "D.1.1.10", "D.1.1.11", "D.1.1.12",
	"D.1.1.13", "D.1.1.14", "D.1.1.15", "D.1.1.16", "D.1.1.17", "D.1.1.18",

	// tls,
	"D.2.7",

	// file mode, owner
	"D.3.1", "D.3.2", "D.3.3", "D.3.4", "D.3.5", "D.3.6", "D.3.7", "D.3.8", "D.3.9", "D.3.10",
	"D.3.11", "D.3.12", "D.3.13", "D.3.14", "D.3.15", "D.3.16", "D.3.17", "D.3.18", "D.3.19", "D.3.20",
	"D.3.21", "D.3.22",

	// master file mode, owner
	"K.1.1.1", "K.1.1.2", "K.1.1.3", "K.1.1.4", "K.1.1.5", "K.1.1.6", "K.1.1.7", "K.1.1.8", "K.1.1.9", "K.1.1.10",
	"K.1.1.11", "K.1.1.12", "K.1.1.13", "K.1.1.14", "K.1.1.15", "K.1.1.16", "K.1.1.17", "K.1.1.18", "K.1.1.19", "K.1.1.20",
	"K.1.1.21",

	// token, cert, auth
	"K.1.2.1", "K.1.2.2", "K.1.2.3", "K.1.2.4", "K.1.2.5", "K.1.2.6", "K.1.2.7", "K.1.2.8", "K.1.2.9",
	// secure port
	"K.1.2.18", "K.1.2.19", "K.1.2.20",
	// audit
	"K.1.2.22", "K.1.2.23", "K.1.2.24", "K.1.2.25",
	// service account, tls, encrypt
	"K.1.2.27", "K.1.2.28", "K.1.2.29", "K.1.2.30", "K.1.2.31", "K.1.2.32", "K.1.2.33", "K.1.2.34", "K.1.2.35",

	// service account
	"K.1.3.3", "K.1.3.4", "K.1.3.5", "K.1.3.6",

	// cert
	"K.2.1", "K.2.2", "K.2.3", "K.2.4", "K.2.5", "K.2.6", "K.2.7",

	// audit
	"K.3.2.1", "K.3.2.2",

	// worker: file mode owner
	"K.4.1.1", "K.4.1.2", "K.4.1.3", "K.4.1.4", "K.4.1.5", "K.4.1.6", "K.4.1.7", "K.4.1.8", "K.4.1.9", "K.4.1.10",

	// auth
	"K.4.2.1", "K.4.2.2", "K.4.2.3", "K.4.2.4", "K.4.2.6",
	// cert
	"K.4.2.10", "K.4.2.11", "K.4.2.12", "K.4.2.13",
}

var docker_image_cis_items = map[string]api.RESTBenchCheck{
	"I.4.1": api.RESTBenchCheck{
		TestNum:     "I.4.1",
		Type:        "image",
		Category:    "image",
		Scored:      true,
		Profile:     "Level 1",
		Automated:   false,
		Description: "Ensure a user for the container has been created",
	},
	"I.4.6": api.RESTBenchCheck{
		TestNum:     "I.4.6",
		Type:        "image",
		Category:    "image",
		Scored:      false,
		Profile:     "Level 1",
		Automated:   false,
		Description: "Ensure that HEALTHCHECK instructions have been added to container images",
	},
	"I.4.8": api.RESTBenchCheck{
		TestNum:     "I.4.8",
		Type:        "image",
		Category:    "image",
		Scored:      false,
		Profile:     "Level 2",
		Automated:   false,
		Description: "Ensure setuid and setgid permissions are removed",
	},
	"I.4.9": api.RESTBenchCheck{
		TestNum:     "I.4.9",
		Type:        "image",
		Category:    "image",
		Scored:      false,
		Profile:     "Level 1",
		Automated:   false,
		Description: "Ensure that COPY is used instead of ADD in Dockerfiles",
	},
	"I.4.10": api.RESTBenchCheck{
		TestNum:     "I.4.10",
		Type:        "secret",
		Category:    "image",
		Scored:      false,
		Profile:     "Level 1",
		Automated:   false,
		Description: "Ensure secrets are not stored in container images",
	},
}

var cis_items = map[string]api.RESTBenchCheck{
	"D.1.1.1": api.RESTBenchCheck{
		TestNum:     "D.1.1.1",
		Type:        "host",
		Category:    "docker",
		Scored:      true,
		Profile:     "Level 1",
		Automated:   true,
		Description: "Ensure a separate partition for containers has been created",
		Remediation: "For new installations, you should create a separate partition for the /var/lib/docker mount point. For systems that have already been installed, you should use the Logical Volume Manager (LVM) within Linux to create a new partition.",
	},
	"D.1.1.2": api.RESTBenchCheck{
		TestNum:     "D.1.1.2",
		Type:        "host",
		Category:    "docker",
		Scored:      true,
		Profile:     "Level 1",
		Automated:   true,
		Description: "Ensure only trusted users are allowed to control Docker daemon",
		Remediation: "You should remove any untrusted users from the docker group using command sudo gpasswd -d <your-user> docker or add trusted users to the docker group using command sudo usermod -aG docker <your-user>. You should not create a mapping of sensitive directories from the host to container volumes.",
	},
	"D.1.1.3": api.RESTBenchCheck{
		TestNum:     "D.1.1.3",
		Type:        "host",
		Category:    "docker",
		Scored:      true,
		Profile:     "Level 1",
		Automated:   true,
		Description: "Ensure auditing is configured for the Docker daemon",
		Remediation: "Install auditd. Add -w /usr/bin/dockerd -k docker to the /etc/audit/rules.d/audit.rules file. Then restart the audit daemon using command service auditd restart.",
	},
	"D.1.1.4": api.RESTBenchCheck{
		TestNum:     "D.1.1.4",
		Type:        "host",
		Category:    "docker",
		Scored:      true,
		Profile:     "Level 1",
		Automated:   true,
		Description: "Ensure auditing is configured for Docker files and directories - /run/containerd",
		Remediation: "Install auditd. Add -a exit,always -F path=/run/containerd -F perm=war -k docker to the /etc/audit/rules.d/audit.rules file. Then restart the audit daemon using command service auditd restart.",
	},
	"D.1.1.5": api.RESTBenchCheck{
		TestNum:     "D.1.1.5",
		Type:        "host",
		Category:    "docker",
		Scored:      true,
		Profile:     "Level 1",
		Automated:   true,
		Description: "Ensure auditing is configured for Docker files and directories - /var/lib/docker",
		Remediation: "Install auditd. Add -w /var/lib/docker -k docker to the /etc/audit/rules.d/audit.rules file. Then restart the audit daemon using command service auditd restart.",
	},
	"D.1.1.6": api.RESTBenchCheck{
		TestNum:     "D.1.1.6",
		Type:        "host",
		Category:    "docker",
		Scored:      true,
		Profile:     "Level 1",
		Automated:   true,
		Description: "Ensure auditing is configured for Docker files and directories - /etc/docker",
		Remediation: "Install auditd. Add -w /etc/docker -k docker to the /etc/audit/rules.d/audit.rules file. Then restart the audit daemon using command service auditd restart.",
	},
	"D.1.1.7": api.RESTBenchCheck{
		TestNum:     "D.1.1.7",
		Type:        "host",
		Category:    "docker",
		Scored:      true,
		Profile:     "Level 1",
		Automated:   true,
		Description: "Ensure auditing is configured for Docker files and directories - docker.service",
		Remediation: "Install auditd. Add -w $(get_service_file docker.service) -k docker to the /etc/audit/rules.d/audit.rules file. Then restart the audit daemon using command service auditd restart.",
	},
	"D.1.1.8": api.RESTBenchCheck{
		TestNum:     "D.1.1.8",
		Type:        "host",
		Category:    "docker",
		Scored:      true,
		Profile:     "Level 1",
		Automated:   true,
		Description: "Ensure auditing is configured for Docker files and directories - containerd.sock",
		Remediation: "Install auditd. Add -w $(get_service_file containerd.socket) -k docker to the /etc/audit/rules.d/audit.rules file. Then restart the audit daemon using command service auditd restart.",
	},
	"D.1.1.9": api.RESTBenchCheck{
		TestNum:     "D.1.1.9",
		Type:        "host",
		Category:    "docker",
		Scored:      true,
		Profile:     "Level 1",
		Automated:   true,
		Description: "Ensure auditing is configured for Docker files and directories - docker.socket",
		Remediation: "Install auditd. Add -w $(get_service_file docker.socket) -k docker to the /etc/audit/rules.d/audit.rules file. Then restart the audit daemon using command service auditd restart.",
	},
	"D.1.1.10": api.RESTBenchCheck{
		TestNum:     "D.1.1.10",
		Type:        "host",
		Category:    "docker",
		Scored:      true,
		Profile:     "Level 1",
		Automated:   true,
		Description: "Ensure auditing is configured for Docker files and directories - /etc/default/docker",
		Remediation: "Install auditd. Add -w /etc/default/docker -k docker to the /etc/audit/rules.d/audit.rules file. Then restart the audit daemon using command service auditd restart.",
	},
	"D.1.1.11": api.RESTBenchCheck{
		TestNum:     "D.1.1.11",
		Type:        "host",
		Category:    "docker",
		Scored:      true,
		Profile:     "Level 1",
		Automated:   true,
		Description: "Ensure auditing is configured for Dockerfiles and directories - /etc/docker/daemon.json",
		Remediation: "Install auditd. Add -w /etc/docker/daemon.json -k docker to the /etc/audit/rules.d/audit.rules file. Then restart the audit daemon using command service auditd restart.",
	},
	"D.1.1.12": api.RESTBenchCheck{
		TestNum:     "D.1.1.12",
		Type:        "host",
		Category:    "docker",
		Scored:      true,
		Profile:     "Level 1",
		Automated:   true,
		Description: "Ensure auditing is configured for Dockerfiles and directories - /etc/containerd/config.toml",
		Remediation: "Install auditd. Add -w /etc/containerd/config.toml -k docker to the /etc/audit/rules.d/audit.rules file. Then restart the audit daemon using command service auditd restart.",
	},
	"D.1.1.13": api.RESTBenchCheck{
		TestNum:     "D.1.1.13",
		Type:        "host",
		Category:    "docker",
		Scored:      true,
		Profile:     "Level 1",
		Automated:   true,
		Description: "Ensure auditing is configured for Docker files and directories - /etc/sysconfig/docker",
		Remediation: "Install auditd. Add -w /etc/sysconfig/docker -k docker to the /etc/audit/rules.d/audit.rules file. Then restart the audit daemon using command service auditd restart.",
	},
	"D.1.1.14": api.RESTBenchCheck{
		TestNum:     "D.1.1.14",
		Type:        "host",
		Category:    "docker",
		Scored:      true,
		Profile:     "Level 1",
		Automated:   true,
		Description: "Ensure auditing is configured for Docker files and directories - /usr/bin/containerd",
		Remediation: "Install auditd. Add -w /usr/bin/containerd -k docker to the /etc/audit/rules.d/audit.rules file. Then restart the audit daemon using command service auditd restart.",
	},
	"D.1.1.15": api.RESTBenchCheck{
		TestNum:     "D.1.1.15",
		Type:        "host",
		Category:    "docker",
		Scored:      true,
		Profile:     "Level 1",
		Automated:   true,
		Description: "Ensure auditing is configured for Docker files and directories - /usr/bin/containerd-shim",
		Remediation: "Install auditd. Add -w /usr/bin/containerd-shim -k docker to the /etc/audit/rules.d/audit.rules file. Then restart the audit daemon using command service auditd restart.",
	},
	"D.1.1.16": api.RESTBenchCheck{
		TestNum:     "D.1.1.16",
		Type:        "host",
		Category:    "docker",
		Scored:      true,
		Profile:     "Level 1",
		Automated:   true,
		Description: "Ensure auditing is configured for Docker files and directories - /usr/bin/containerd-shim-runc-v1",
		Remediation: "Install auditd. Add -w /usr/bin/containerd-shim-runc-v1 -k docker to the /etc/audit/rules.d/audit.rules file. Then restart the audit daemon using command service auditd restart.",
	},
	"D.1.1.17": api.RESTBenchCheck{
		TestNum:     "D.1.1.17",
		Type:        "host",
		Category:    "docker",
		Scored:      true,
		Profile:     "Level 1",
		Automated:   true,
		Description: "Ensure auditing is configured for Docker files and directories - /usr/bin/containerd-shim-runc-v2",
		Remediation: "Install auditd. Add -w /usr/bin/containerd-shim-runc-v2 -k docker to the /etc/audit/rules.d/audit.rules file. Then restart the audit daemon using command service auditd restart.",
	},
	"D.1.1.18": api.RESTBenchCheck{
		TestNum:     "D.1.1.18",
		Type:        "host",
		Category:    "docker",
		Scored:      true,
		Profile:     "Level 1",
		Automated:   true,
		Description: "Ensure auditing is configured for Docker files and directories - /usr/bin/runc",
		Remediation: "Install auditd. Add -w /usr/bin/runc -k docker to the /etc/audit/rules.d/audit.rules file. Then restart the audit daemon using command service auditd restart.",
	},
	"D.1.2.1": api.RESTBenchCheck{
		TestNum:     "D.1.2.1",
		Type:        "host",
		Category:    "docker",
		Scored:      true,
		Profile:     "Level 1",
		Automated:   false,
		Description: "Ensure the container host has been Hardened`",
		Remediation: "You may consider various Security Benchmarks for your container host.",
	},
	"D.1.2.2": api.RESTBenchCheck{
		TestNum:     "D.1.2.2",
		Type:        "host",
		Category:    "docker",
		Scored:      true,
		Profile:     "Level 1",
		Automated:   false,
		Description: "Ensure that the version of Docker is up to date",
		Remediation: "You should monitor versions of Docker releases and make sure your software is updated as required.",
	},
	"D.2.1": api.RESTBenchCheck{
		TestNum:     "D.2.1",
		Type:        "host",
		Category:    "docker",
		Scored:      true,
		Profile:     "Level 1",
		Automated:   false,
		Description: "Run the Docker daemon as a non-root user, if possible",
		Remediation: "Follow the current Dockerdocumentation on how to install the Docker daemon as a non-root user.",
	},
	"D.2.2": api.RESTBenchCheck{
		TestNum:     "D.2.2",
		Type:        "host",
		Category:    "docker",
		Scored:      true,
		Profile:     "Level 1",
		Automated:   false,
		Description: "Ensure network traffic is restricted between containers on the default bridge",
		Remediation: "Edit the Docker daemon configuration file to ensure that inter-container communication is disabled: icc: false.",
	},
	"D.2.3": api.RESTBenchCheck{
		TestNum:     "D.2.3",
		Type:        "host",
		Category:    "docker",
		Scored:      true,
		Profile:     "Level 1",
		Automated:   false,
		Description: "Ensure the logging level is set to 'info'",
		Remediation: "Ensure that the Docker daemon configuration file has the following configuration included log-level: info. Alternatively, run the Docker daemon as following: dockerd --log-level=info",
	},
	"D.2.4": api.RESTBenchCheck{
		TestNum:     "D.2.4",
		Type:        "host",
		Category:    "docker",
		Scored:      true,
		Profile:     "Level 1",
		Automated:   false,
		Description: "Ensure Docker is allowed to make changes to iptables",
		Remediation: "Do not run the Docker daemon with --iptables=false option.",
	},
	"D.2.5": api.RESTBenchCheck{
		TestNum:     "D.2.5",
		Type:        "host",
		Category:    "docker",
		Scored:      true,
		Profile:     "Level 1",
		Automated:   false,
		Description: "Ensure insecure registries are not used",
		Remediation: "You should ensure that no insecure registries are in use.",
	},
	"D.2.6": api.RESTBenchCheck{
		TestNum:     "D.2.6",
		Type:        "host",
		Category:    "docker",
		Scored:      true,
		Profile:     "Level 1",
		Automated:   false,
		Description: "Ensure aufs storage driver is not used",
		Remediation: "Do not start Docker daemon as using dockerd --storage-driver aufs option.",
	},
	"D.2.7": api.RESTBenchCheck{
		TestNum:     "D.2.7",
		Type:        "host",
		Category:    "docker",
		Scored:      true,
		Profile:     "Level 1",
		Automated:   false,
		Description: "Ensure TLS authentication for Docker daemon is configured",
		Remediation: "Follow the steps mentioned in the Docker documentation or other references. By default, TLS authentication is not configured.",
	},
	"D.2.8": api.RESTBenchCheck{
		TestNum:     "D.2.8",
		Type:        "host",
		Category:    "docker",
		Scored:      true,
		Profile:     "Level 1",
		Automated:   false,
		Description: "Ensure the default ulimit is configured appropriately",
		Remediation: "Run Docker in daemon mode and pass --default-ulimit as option with respective ulimits as appropriate in your environment and in line with your security policy. Example: dockerd --default-ulimit nproc=1024:2048 --default-ulimit nofile=100:200",
	},
	"D.2.9": api.RESTBenchCheck{
		TestNum:     "D.2.9",
		Type:        "host",
		Category:    "docker",
		Scored:      true,
		Profile:     "Level 2",
		Automated:   false,
		Description: "Enable user namespace support",
		Remediation: "",
	},
	"D.2.10": api.RESTBenchCheck{
		TestNum:     "D.2.10",
		Type:        "host",
		Category:    "docker",
		Scored:      true,
		Profile:     "Level 2",
		Automated:   false,
		Description: "Ensure the default cgroup usage has been confirmed",
		Remediation: "",
	},
	"D.2.11": api.RESTBenchCheck{
		TestNum:     "D.2.11",
		Type:        "host",
		Category:    "docker",
		Scored:      true,
		Profile:     "Level 2",
		Automated:   false,
		Description: "Ensure base device size is not changed until needed",
		Remediation: "",
	},
	"D.2.12": api.RESTBenchCheck{
		TestNum:     "D.2.12",
		Type:        "host",
		Category:    "docker",
		Scored:      true,
		Profile:     "Level 2",
		Automated:   false,
		Description: "Ensure that authorization for Docker client commands is enabled",
		Remediation: "",
	},
	"D.2.13": api.RESTBenchCheck{
		TestNum:     "D.2.13",
		Type:        "host",
		Category:    "docker",
		Scored:      true,
		Profile:     "Level 1",
		Automated:   false,
		Description: "Ensure centralized and remote logging is configured",
		Remediation: "",
	},
	"D.2.14": api.RESTBenchCheck{
		TestNum:     "D.2.14",
		Type:        "host",
		Category:    "docker",
		Scored:      true,
		Profile:     "Level 1",
		Automated:   false,
		Description: "Ensure containers are restricted from acquiring new privileges",
		Remediation: "You should run the Docker daemon using command: dockerd --no-new-privileges",
	},
	"D.2.15": api.RESTBenchCheck{
		TestNum:     "D.2.15",
		Type:        "host",
		Category:    "docker",
		Scored:      true,
		Profile:     "Level 1",
		Automated:   false,
		Description: "Ensure live restore is enabled",
		Remediation: "Run Docker in daemon mode and pass --live-restore option.",
	},
	"D.2.16": api.RESTBenchCheck{
		TestNum:     "D.2.16",
		Type:        "host",
		Category:    "docker",
		Scored:      false,
		Profile:     "Level 2",
		Automated:   false,
		Description: "Ensure Userland Proxy is Disabled",
		Remediation: "You should run the Docker daemon using command: dockerd --userland-proxy=false",
	},
	"D.2.17": api.RESTBenchCheck{
		TestNum:     "D.2.17",
		Type:        "host",
		Category:    "docker",
		Scored:      true,
		Profile:     "Level 1",
		Automated:   false,
		Description: "Ensure that a daemon-wide custom seccomp profile is applied if appropriate",
		Remediation: "By default, Docker's default seccomp profile is applied. If this is adequate for your environment, no action is necessary.",
	},
	"D.2.18": api.RESTBenchCheck{
		TestNum:     "D.2.18",
		Type:        "host",
		Category:    "docker",
		Scored:      true,
		Profile:     "Level 1",
		Automated:   false,
		Description: "Ensure that experimental features are not implemented in production",
		Remediation: "You should not pass --experimental as a runtime parameter to the Docker daemon on production systems.",
	},
	"D.3.1": api.RESTBenchCheck{
		TestNum:     "D.3.1",
		Type:        "host",
		Category:    "docker",
		Scored:      true,
		Profile:     "Level 1",
		Automated:   false,
		Description: "Ensure that docker.service file ownership is set to root:root",
		Remediation: "",
	},
	"D.3.2": api.RESTBenchCheck{
		TestNum:     "D.3.2",
		Type:        "host",
		Category:    "docker",
		Scored:      true,
		Profile:     "Level 1",
		Automated:   false,
		Description: "Ensure that docker.service file permissions are appropriately set",
		Remediation: "",
	},
	"D.3.3": api.RESTBenchCheck{
		TestNum:     "D.3.3",
		Type:        "host",
		Category:    "docker",
		Scored:      true,
		Profile:     "Level 1",
		Automated:   false,
		Description: "Ensure that docker.socket file ownership is set to root:root",
		Remediation: "",
	},
	"D.3.4": api.RESTBenchCheck{
		TestNum:     "D.3.4",
		Type:        "host",
		Category:    "docker",
		Scored:      true,
		Profile:     "Level 1",
		Automated:   false,
		Description: "Ensure that docker.socket file permissions are set to 644 or more restrictive",
		Remediation: "",
	},
	"D.3.5": api.RESTBenchCheck{
		TestNum:     "D.3.5",
		Type:        "host",
		Category:    "docker",
		Scored:      true,
		Profile:     "Level 1",
		Automated:   false,
		Description: "Ensure that /etc/docker directory ownership is set to root:root",
		Remediation: "",
	},
	"D.3.6": api.RESTBenchCheck{
		TestNum:     "D.3.6",
		Type:        "host",
		Category:    "docker",
		Scored:      true,
		Profile:     "Level 1",
		Automated:   false,
		Description: "Ensure that /etc/docker directory permissions are set to 755 or more restrictive",
		Remediation: "",
	},
	"D.3.7": api.RESTBenchCheck{
		TestNum:     "D.3.7",
		Type:        "host",
		Category:    "docker",
		Scored:      true,
		Profile:     "Level 1",
		Automated:   false,
		Description: "Ensure that registry certificate file ownership is set to root:root",
		Remediation: "",
	},
	"D.3.8": api.RESTBenchCheck{
		TestNum:     "D.3.8",
		Type:        "host",
		Category:    "docker",
		Scored:      true,
		Profile:     "Level 1",
		Automated:   false,
		Description: "Ensure that registry certificate file permissions are set to 444 or more restrictive",
		Remediation: "",
	},
	"D.3.9": api.RESTBenchCheck{
		TestNum:     "D.3.9",
		Type:        "host",
		Category:    "docker",
		Scored:      true,
		Profile:     "Level 1",
		Automated:   false,
		Description: "Ensure that TLS CA certificate file ownership is set to root:root",
		Remediation: "",
	},
	"D.3.10": api.RESTBenchCheck{
		TestNum:     "D.3.10",
		Type:        "host",
		Category:    "docker",
		Scored:      true,
		Profile:     "Level 1",
		Automated:   false,
		Description: "Ensure that TLS CA certificate file permissions are set to 444 or more restrictive",
		Remediation: "",
	},
	"D.3.11": api.RESTBenchCheck{
		TestNum:     "D.3.11",
		Type:        "host",
		Category:    "docker",
		Scored:      true,
		Profile:     "Level 1",
		Automated:   false,
		Description: "Ensure that Docker server certificate file ownership is set to root:root",
		Remediation: "",
	},
	"D.3.12": api.RESTBenchCheck{
		TestNum:     "D.3.12",
		Type:        "host",
		Category:    "docker",
		Scored:      true,
		Profile:     "Level 1",
		Automated:   false,
		Description: "Ensure that Docker server certificate file permissions are set to 444 or more restrictive",
		Remediation: "",
	},
	"D.3.13": api.RESTBenchCheck{
		TestNum:     "D.3.13",
		Type:        "host",
		Category:    "docker",
		Scored:      true,
		Profile:     "Level 1",
		Automated:   false,
		Description: "Ensure that Docker server certificate key file ownership is set to root:root",
		Remediation: "",
	},
	"D.3.14": api.RESTBenchCheck{
		TestNum:     "D.3.14",
		Type:        "host",
		Category:    "docker",
		Scored:      true,
		Profile:     "Level 1",
		Automated:   false,
		Description: "Ensure that Docker server certificate key file permissions are set to 400",
		Remediation: "",
	},
	"D.3.15": api.RESTBenchCheck{
		TestNum:     "D.3.15",
		Type:        "host",
		Category:    "docker",
		Scored:      true,
		Profile:     "Level 1",
		Automated:   false,
		Description: "Ensure that Docker socket file ownership is set to root:docker",
		Remediation: "",
	},
	"D.3.16": api.RESTBenchCheck{
		TestNum:     "D.3.16",
		Type:        "host",
		Category:    "docker",
		Scored:      true,
		Profile:     "Level 1",
		Automated:   false,
		Description: "Ensure that Docker socket file permissions are set to 660 or more restrictive",
		Remediation: "",
	},
	"D.3.17": api.RESTBenchCheck{
		TestNum:     "D.3.17",
		Type:        "host",
		Category:    "docker",
		Scored:      true,
		Profile:     "Level 1",
		Automated:   false,
		Description: "Ensure that daemon.json file ownership is set to root:root",
		Remediation: "",
	},
	"D.3.18": api.RESTBenchCheck{
		TestNum:     "D.3.18",
		Type:        "host",
		Category:    "docker",
		Scored:      true,
		Profile:     "Level 1",
		Automated:   false,
		Description: "Ensure that daemon.json file permissions are set to 644 or more restrictive",
		Remediation: "",
	},
	"D.3.19": api.RESTBenchCheck{
		TestNum:     "D.3.19",
		Type:        "host",
		Category:    "docker",
		Scored:      true,
		Profile:     "Level 1",
		Automated:   false,
		Description: "Ensure that /etc/default/docker file ownership is set to root:root",
		Remediation: "",
	},
	"D.3.20": api.RESTBenchCheck{
		TestNum:     "D.3.20",
		Type:        "host",
		Category:    "docker",
		Scored:      true,
		Profile:     "Level 1",
		Automated:   false,
		Description: "Ensure that the /etc/sysconfig/docker file ownership is set to root:root",
		Remediation: "",
	},
	"D.3.21": api.RESTBenchCheck{
		TestNum:     "D.3.21",
		Type:        "host",
		Category:    "docker",
		Scored:      true,
		Profile:     "Level 1",
		Automated:   false,
		Description: "Ensure that /etc/sysconfig/docker file permissions are set to 644 or more restrictive",
		Remediation: "",
	},
	"D.3.22": api.RESTBenchCheck{
		TestNum:     "D.3.22",
		Type:        "host",
		Category:    "docker",
		Scored:      true,
		Profile:     "Level 1",
		Automated:   false,
		Description: "Ensure that /etc/default/docker file permissions are set to 644 or more restrictive",
		Remediation: "",
	},
	"D.4.1": api.RESTBenchCheck{
		TestNum:     "D.4.1",
		Type:        "host",
		Category:    "docker",
		Scored:      true,
		Profile:     "Level 1",
		Automated:   false,
		Description: "Ensure a user for the container has been created",
		Remediation: "",
	},
	"D.4.2": api.RESTBenchCheck{
		TestNum:     "D.4.2",
		Type:        "host",
		Category:    "docker",
		Scored:      false,
		Profile:     "Level 1",
		Automated:   false,
		Description: "Ensure that containers use only trusted base images",
		Remediation: "",
	},
	"D.4.3": api.RESTBenchCheck{
		TestNum:     "D.4.3",
		Type:        "host",
		Category:    "docker",
		Scored:      false,
		Profile:     "Level 1",
		Automated:   false,
		Description: "Ensure that unnecessary packages are not installed in the container",
		Remediation: "",
	},
	"D.4.4": api.RESTBenchCheck{
		TestNum:     "D.4.4",
		Type:        "host",
		Category:    "docker",
		Scored:      false,
		Profile:     "Level 1",
		Automated:   false,
		Description: "Ensure images are scanned and rebuilt to include security patches",
		Remediation: "",
	},
	"D.4.5": api.RESTBenchCheck{
		TestNum:     "D.4.5",
		Type:        "host",
		Category:    "docker",
		Scored:      true,
		Profile:     "Level 2",
		Automated:   false,
		Description: "Ensure Content trust for Docker is Enabled",
		Remediation: "",
	},
	"D.4.6": api.RESTBenchCheck{
		TestNum:     "D.4.6",
		Type:        "host",
		Category:    "docker",
		Scored:      true,
		Profile:     "Level 1",
		Automated:   false,
		Description: "Ensure that HEALTHCHECK instructions have been added to container images",
		Remediation: "",
	},
	"D.4.7": api.RESTBenchCheck{
		TestNum:     "D.4.7",
		Type:        "host",
		Category:    "docker",
		Scored:      false,
		Profile:     "Level 1",
		Automated:   false,
		Description: "Ensure update instructions are not use alone in the Dockerfile",
		Remediation: "",
	},
	"D.4.8": api.RESTBenchCheck{
		TestNum:     "D.4.8",
		Type:        "host",
		Category:    "docker",
		Scored:      false,
		Profile:     "Level 2",
		Automated:   false,
		Description: "Ensure setuid and setgid permissions are removed",
		Remediation: "",
	},
	"D.4.9": api.RESTBenchCheck{
		TestNum:     "D.4.9",
		Type:        "host",
		Category:    "docker",
		Scored:      false,
		Profile:     "Level 1",
		Automated:   false,
		Description: "Ensure that COPY is used instead of ADD in Dockerfiles",
		Remediation: "",
	},
	"D.4.10": api.RESTBenchCheck{
		TestNum:     "D.4.10",
		Type:        "host",
		Category:    "docker",
		Scored:      false,
		Profile:     "Level 1",
		Automated:   false,
		Description: "Ensure secrets are not stored in Dockerfiles",
		Remediation: "",
	},
	"D.4.11": api.RESTBenchCheck{
		TestNum:     "D.4.11",
		Type:        "host",
		Category:    "docker",
		Scored:      false,
		Profile:     "Level 2",
		Automated:   false,
		Description: "Ensure only verified packages are installed",
		Remediation: "",
	},
	"D.4.12": api.RESTBenchCheck{
		TestNum:     "D.4.12",
		Type:        "host",
		Category:    "docker",
		Scored:      false,
		Profile:     "Level 2",
		Automated:   false,
		Description: "Ensure all signed artifacts are validated",
		Remediation: "Validate artifacts signatures before uploading to the package registry.",
	},
	"D.6.1": api.RESTBenchCheck{
		TestNum:     "D.6.1",
		Type:        "host",
		Category:    "docker",
		Scored:      false,
		Profile:     "Level 1",
		Automated:   false,
		Description: "Ensure that image sprawl is avoided",
		Remediation: "",
	},
	"D.6.2": api.RESTBenchCheck{
		TestNum:     "D.6.2",
		Type:        "host",
		Category:    "docker",
		Scored:      false,
		Profile:     "Level 1",
		Automated:   false,
		Description: "Ensure that container sprawl is avoided",
		Remediation: "",
	},
	"D.5.1": api.RESTBenchCheck{
		TestNum:     "D.5.1",
		Type:        "container",
		Category:    "docker",
		Scored:      true,
		Profile:     "Level 1",
		Automated:   false,
		Description: "Ensure that, if applicable, an AppArmor Profile is enabled",
		Remediation: "",
	},
	"D.5.2": api.RESTBenchCheck{
		TestNum:     "D.5.2",
		Type:        "container",
		Category:    "docker",
		Scored:      true,
		Profile:     "Level 2",
		Automated:   false,
		Description: "Ensure that, if applicable, SELinux security options are set",
		Remediation: "",
	},
	"D.5.3": api.RESTBenchCheck{
		TestNum:     "D.5.3",
		Type:        "container",
		Category:    "docker",
		Scored:      true,
		Profile:     "Level 1",
		Automated:   false,
		Description: "Ensure Linux Kernel Capabilities are restricted within containers",
		Remediation: "",
	},
	"D.5.4": api.RESTBenchCheck{
		TestNum:     "D.5.4",
		Type:        "container",
		Category:    "docker",
		Scored:      true,
		Profile:     "Level 1",
		Automated:   false,
		Description: "Ensure that privileged containers are not used",
		Remediation: "",
	},
	"D.5.5": api.RESTBenchCheck{
		TestNum:     "D.5.5",
		Type:        "container",
		Category:    "docker",
		Scored:      true,
		Profile:     "Level 1",
		Automated:   false,
		Description: "Ensure sensitive host system directories are not mounted on containers",
		Remediation: "",
	},
	"D.5.6": api.RESTBenchCheck{
		TestNum:     "D.5.6",
		Type:        "container",
		Category:    "docker",
		Scored:      true,
		Profile:     "Level 1",
		Automated:   false,
		Description: "Ensure sshd is not run within containers",
		Remediation: "",
	},
	"D.5.7": api.RESTBenchCheck{
		TestNum:     "D.5.7",
		Type:        "container",
		Category:    "docker",
		Scored:      true,
		Profile:     "Level 1",
		Automated:   false,
		Description: "Ensure privileged ports are not mapped within containers",
		Remediation: "",
	},
	"D.5.8": api.RESTBenchCheck{
		TestNum:     "D.5.8",
		Type:        "container",
		Category:    "docker",
		Scored:      false,
		Profile:     "Level 1",
		Automated:   false,
		Description: "Ensure that only needed ports are open on the container",
		Remediation: "",
	},
	"D.5.9": api.RESTBenchCheck{
		TestNum:     "D.5.9",
		Type:        "container",
		Category:    "docker",
		Scored:      true,
		Profile:     "Level 1",
		Automated:   false,
		Description: "Ensure the host's network namespace is not shared",
		Remediation: "",
	},
	"D.5.10": api.RESTBenchCheck{
		TestNum:     "D.5.10",
		Type:        "container",
		Category:    "docker",
		Scored:      true,
		Profile:     "Level 1",
		Automated:   false,
		Description: "Ensure that the memory usage for containers is limited",
		Remediation: "",
	},
	"D.5.11": api.RESTBenchCheck{
		TestNum:     "D.5.11",
		Type:        "container",
		Category:    "docker",
		Scored:      true,
		Profile:     "Level 1",
		Automated:   false,
		Description: "Ensure CPU priority is set appropriately on the container",
		Remediation: "",
	},
	"D.5.12": api.RESTBenchCheck{
		TestNum:     "D.5.12",
		Type:        "container",
		Category:    "docker",
		Scored:      true,
		Profile:     "Level 1",
		Automated:   false,
		Description: "Ensure that the container's root filesystem is mounted as read only",
		Remediation: "",
	},
	"D.5.13": api.RESTBenchCheck{
		TestNum:     "D.5.13",
		Type:        "container",
		Category:    "docker",
		Scored:      true,
		Profile:     "Level 1",
		Automated:   false,
		Description: "Ensure that incoming container traffic is bound to a specific host interface",
		Remediation: "",
	},
	"D.5.14": api.RESTBenchCheck{
		TestNum:     "D.5.14",
		Type:        "container",
		Category:    "docker",
		Scored:      true,
		Profile:     "Level 1",
		Automated:   false,
		Description: "Ensure that the 'on-failure' container restart policy is set to '5'",
		Remediation: "",
	},
	"D.5.15": api.RESTBenchCheck{
		TestNum:     "D.5.15",
		Type:        "container",
		Category:    "docker",
		Scored:      true,
		Profile:     "Level 1",
		Automated:   false,
		Description: "Ensure the host's process namespace is not shared",
		Remediation: "",
	},
	"D.5.16": api.RESTBenchCheck{
		TestNum:     "D.5.16",
		Type:        "container",
		Category:    "docker",
		Scored:      true,
		Profile:     "Level 1",
		Automated:   false,
		Description: "Ensure the host's IPC namespace is not shared",
		Remediation: "",
	},
	"D.5.17": api.RESTBenchCheck{
		TestNum:     "D.5.17",
		Type:        "container",
		Category:    "docker",
		Scored:      false,
		Profile:     "Level 1",
		Automated:   false,
		Description: "Ensure that host devices are not directly exposed to containers",
		Remediation: "",
	},
	"D.5.18": api.RESTBenchCheck{
		TestNum:     "D.5.18",
		Type:        "container",
		Category:    "docker",
		Scored:      true,
		Profile:     "Level 1",
		Automated:   false,
		Description: "Ensure that the default ulimit is overwritten at runtime if needed",
		Remediation: "",
	},
	"D.5.19": api.RESTBenchCheck{
		TestNum:     "D.5.19",
		Type:        "container",
		Category:    "docker",
		Scored:      true,
		Profile:     "Level 1",
		Automated:   false,
		Description: "Ensure mount propagation mode is not set to shared",
		Remediation: "",
	},
	"D.5.20": api.RESTBenchCheck{
		TestNum:     "D.5.20",
		Type:        "container",
		Category:    "docker",
		Scored:      true,
		Profile:     "Level 1",
		Automated:   false,
		Description: "Ensure the host's UTS namespace is not shared",
		Remediation: "",
	},
	"D.5.21": api.RESTBenchCheck{
		TestNum:     "D.5.21",
		Type:        "container",
		Category:    "docker",
		Scored:      true,
		Profile:     "Level 1",
		Automated:   false,
		Description: "Ensure the default seccomp profile is not Disabled",
		Remediation: "",
	},
	"D.5.22": api.RESTBenchCheck{
		TestNum:     "D.5.22",
		Type:        "container",
		Category:    "docker",
		Scored:      true,
		Profile:     "Level 2",
		Automated:   false,
		Description: "Ensure docker exec commands are not used with privileged option",
		Remediation: "",
	},
	"D.5.23": api.RESTBenchCheck{
		TestNum:     "D.5.23",
		Type:        "container",
		Category:    "docker",
		Scored:      false,
		Profile:     "Level 2",
		Automated:   false,
		Description: "Ensure that docker exec commands are not used with the user=root option",
		Remediation: "",
	},
	"D.5.24": api.RESTBenchCheck{
		TestNum:     "D.5.24",
		Type:        "container",
		Category:    "docker",
		Scored:      true,
		Profile:     "Level 1",
		Automated:   false,
		Description: "Ensure that cgroup usage is confirmed",
		Remediation: "",
	},
	"D.5.25": api.RESTBenchCheck{
		TestNum:     "D.5.25",
		Type:        "container",
		Category:    "docker",
		Scored:      true,
		Profile:     "Level 1",
		Automated:   false,
		Description: "Ensure that the container is restricted from acquiring additional privileges",
		Remediation: "",
	},
	"D.5.26": api.RESTBenchCheck{
		TestNum:     "D.5.26",
		Type:        "container",
		Category:    "docker",
		Scored:      true,
		Profile:     "Level 1",
		Automated:   false,
		Description: "Ensure that container health is checked at runtime",
		Remediation: "",
	},
	"D.5.27": api.RESTBenchCheck{
		TestNum:     "D.5.27",
		Type:        "container",
		Category:    "docker",
		Scored:      false,
		Profile:     "Level 1",
		Automated:   false,
		Description: "Ensure that Docker commands always make use of the latest version of their image",
		Remediation: "",
	},
	"D.5.28": api.RESTBenchCheck{
		TestNum:     "D.5.28",
		Type:        "container",
		Category:    "docker",
		Scored:      true,
		Profile:     "Level 1",
		Automated:   false,
		Description: "Ensure that the PIDs cgroup limit is used",
		Remediation: "",
	},
	"D.5.29": api.RESTBenchCheck{
		TestNum:     "D.5.29",
		Type:        "container",
		Category:    "docker",
		Scored:      false,
		Profile:     "Level 2",
		Automated:   false,
		Description: "Ensure that Docker's default bridge 'docker0' is not used",
		Remediation: "",
	},
	"D.5.30": api.RESTBenchCheck{
		TestNum:     "D.5.30",
		Type:        "container",
		Category:    "docker",
		Scored:      true,
		Profile:     "Level 1",
		Automated:   false,
		Description: "Ensure that the host's user namespaces are not shared",
		Remediation: "",
	},
	"D.5.31": api.RESTBenchCheck{
		TestNum:     "D.5.31",
		Type:        "container",
		Category:    "docker",
		Scored:      true,
		Profile:     "Level 1",
		Automated:   false,
		Description: "Ensure that the Docker socket is not mounted inside any containers",
		Remediation: "",
	},
	"K.1.1.1": api.RESTBenchCheck{
		TestNum:     "K.1.1.1",
		Type:        "master",
		Category:    "kubernetes",
		Scored:      true,
		Profile:     "Level 1",
		Automated:   false,
		Description: "Ensure that the API server pod specification file permissions are set to 644 or more restrictive",
		Remediation: "Run the below command (based on the file location on your system) on the master node. For example, chmod 644 /etc/kubernetes/manifests/kube-apiserver.yaml",
	},
	"K.1.1.2": api.RESTBenchCheck{
		TestNum:     "K.1.1.2",
		Type:        "master",
		Category:    "kubernetes",
		Scored:      true,
		Profile:     "Level 1",
		Automated:   false,
		Description: "Ensure that the API server pod specification file ownership is set to root:root",
		Remediation: "Run the below command (based on the file location on your system) on the master node. For example, chown root:root /etc/kubernetes/manifests/kube-apiserver.yaml",
	},
	"K.1.1.3": api.RESTBenchCheck{
		TestNum:     "K.1.1.3",
		Type:        "master",
		Category:    "kubernetes",
		Scored:      true,
		Profile:     "Level 1",
		Automated:   false,
		Description: "Ensure that the controller manager pod specification file permissions are set to 644 or more restrictive",
		Remediation: "Run the below command (based on the file location on your system) on the master node. For example, chmod 644 /etc/kubernetes/manifests/kube-controller-manager.yaml",
	},
	"K.1.1.4": api.RESTBenchCheck{
		TestNum:     "K.1.1.4",
		Type:        "master",
		Category:    "kubernetes",
		Scored:      true,
		Profile:     "Level 1",
		Automated:   false,
		Description: "Ensure that the controller manager pod specification file ownership is set to root:root",
		Remediation: "Run the below command (based on the file location on your system) on the master node. For example, chown root:root /etc/kubernetes/manifests/kube-controller-manager.yaml",
	},
	"K.1.1.5": api.RESTBenchCheck{
		TestNum:     "K.1.1.5",
		Type:        "master",
		Category:    "kubernetes",
		Scored:      true,
		Profile:     "Level 1",
		Automated:   false,
		Description: "Ensure that the scheduler pod specification file permissions are set to 644 or more restrictive",
		Remediation: "Run the below command (based on the file location on your system) on the master node. For example, chmod 644 /etc/kubernetes/manifests/kube-scheduler.yaml",
	},
	"K.1.1.6": api.RESTBenchCheck{
		TestNum:     "K.1.1.6",
		Type:        "master",
		Category:    "kubernetes",
		Scored:      true,
		Profile:     "Level 1",
		Automated:   false,
		Description: "Ensure that the scheduler pod specification file ownership is set to root:root",
		Remediation: "Run the below command (based on the file location on your system) on the master node. For example, chown root:root /etc/kubernetes/manifests/kube-scheduler.yaml",
	},
	"K.1.1.7": api.RESTBenchCheck{
		TestNum:     "K.1.1.7",
		Type:        "master",
		Category:    "kubernetes",
		Scored:      true,
		Profile:     "Level 1",
		Automated:   false,
		Description: "Ensure that the etcd pod specification file permissions are set to 644 or more restrictive",
		Remediation: "Run the below command (based on the file location on your system) on the master node. For example, chmod 644 /etc/kubernetes/manifests/etcd.yaml",
	},
	"K.1.1.8": api.RESTBenchCheck{
		TestNum:     "K.1.1.8",
		Type:        "master",
		Category:    "kubernetes",
		Scored:      true,
		Profile:     "Level 1",
		Automated:   false,
		Description: "Ensure that the etcd pod specification file ownership is set to root:root",
		Remediation: "Run the below command (based on the file location on your system) on the master node. For example, chown root:root /etc/kubernetes/manifests/etcd.yaml",
	},
	"K.1.1.9": api.RESTBenchCheck{
		TestNum:     "K.1.1.9",
		Type:        "master",
		Category:    "kubernetes",
		Scored:      false,
		Profile:     "Level 1",
		Automated:   false,
		Description: "Ensure that the Container Network Interface file permissions are set to 644 or more restrictive",
		Remediation: "Run the below command (based on the file location on your system) on the master node. For example, chmod 644 <path/to/cni/files>",
	},
	"K.1.1.10": api.RESTBenchCheck{
		TestNum:     "K.1.1.10",
		Type:        "master",
		Category:    "kubernetes",
		Scored:      false,
		Profile:     "Level 1",
		Automated:   false,
		Description: "Ensure that the Container Network Interface file ownership is set to root:root",
		Remediation: "Run the below command (based on the file location on your system) on the master node. For example, chown root:root <path/to/cni/files>",
	},
	"K.1.1.11": api.RESTBenchCheck{
		TestNum:     "K.1.1.11",
		Type:        "master",
		Category:    "kubernetes",
		Scored:      true,
		Profile:     "Level 1",
		Automated:   false,
		Description: "Ensure that the etcd data directory permissions are set to 700 or more restrictive",
		Remediation: "On the etcd server node, get the etcd data directory, passed as an argument --data-dir, from the below command: ps -ef | grep etcd Run the below command (based on the etcd data directory found above). For example, chmod 700 /var/lib/etcd",
	},
	"K.1.1.12": api.RESTBenchCheck{
		TestNum:     "K.1.1.12",
		Type:        "master",
		Category:    "kubernetes",
		Scored:      true,
		Profile:     "Level 1",
		Automated:   false,
		Description: "Ensure that the etcd data directory ownership is set to etcd:etcd",
		Remediation: "On the etcd server node, get the etcd data directory, passed as an argument --data-dir, from the below command: ps -ef | grep etcd Run the below command (based on the etcd data directory found above). For example, chown etcd:etcd /var/lib/etcd",
	},
	"K.1.1.13": api.RESTBenchCheck{
		TestNum:     "K.1.1.13",
		Type:        "master",
		Category:    "kubernetes",
		Scored:      true,
		Profile:     "Level 1",
		Automated:   false,
		Description: "Ensure that the admin.conf file permissions are set to 644 or more restrictive",
		Remediation: "Run the below command (based on the file location on your system) on the master node. For example, chmod 644 /etc/kubernetes/admin.conf",
	},
	"K.1.1.14": api.RESTBenchCheck{
		TestNum:     "K.1.1.14",
		Type:        "master",
		Category:    "kubernetes",
		Scored:      true,
		Profile:     "Level 1",
		Automated:   false,
		Description: "Ensure that the admin.conf file ownership is set to root:root",
		Remediation: "Run the below command (based on the file location on your system) on the master node. For example, chown root:root /etc/kubernetes/admin.conf",
	},
	"K.1.1.15": api.RESTBenchCheck{
		TestNum:     "K.1.1.15",
		Type:        "master",
		Category:    "kubernetes",
		Scored:      true,
		Profile:     "Level 1",
		Automated:   false,
		Description: "Ensure that the scheduler.conf file permissions are set to 644 or more restrictive",
		Remediation: "Run the below command (based on the file location on your system) on the master node. For example, chmod 644 /etc/kubernetes/scheduler.conf",
	},
	"K.1.1.16": api.RESTBenchCheck{
		TestNum:     "K.1.1.16",
		Type:        "master",
		Category:    "kubernetes",
		Scored:      true,
		Profile:     "Level 1",
		Automated:   false,
		Description: "Ensure that the scheduler.conf file ownership is set to root:root",
		Remediation: "Run the below command (based on the file location on your system) on the master node. For example, chown root:root /etc/kubernetes/scheduler.conf",
	},
	"K.1.1.17": api.RESTBenchCheck{
		TestNum:     "K.1.1.17",
		Type:        "master",
		Category:    "kubernetes",
		Scored:      true,
		Profile:     "Level 1",
		Automated:   false,
		Description: "Ensure that the controller-manager.conf file permissions are set to 644 or more restrictive",
		Remediation: "Run the below command (based on the file location on your system) on the master node. For example, chmod 644 /etc/kubernetes/controller-manager.conf",
	},
	"K.1.1.18": api.RESTBenchCheck{
		TestNum:     "K.1.1.18",
		Type:        "master",
		Category:    "kubernetes",
		Scored:      true,
		Profile:     "Level 1",
		Automated:   false,
		Description: "Ensure that the controller-manager.conf file ownership is set to root:root",
		Remediation: "Run the below command (based on the file location on your system) on the master node. For example, chown root:root /etc/kubernetes/controller-manager.conf",
	},
	"K.1.1.19": api.RESTBenchCheck{
		TestNum:     "K.1.1.19",
		Type:        "master",
		Category:    "kubernetes",
		Scored:      true,
		Profile:     "Level 1",
		Automated:   false,
		Description: "Ensure that the Kubernetes PKI directory and file ownership is set to root:root",
		Remediation: "Run the below command (based on the file location on your system) on the master node. For example, chown -R root:root /etc/kubernetes/pki/",
	},
	"K.1.1.20": api.RESTBenchCheck{
		TestNum:     "K.1.1.20",
		Type:        "master",
		Category:    "kubernetes",
		Scored:      false,
		Profile:     "Level 1",
		Automated:   false,
		Description: "Ensure that the Kubernetes PKI certificate file permissions are set to 644 or more restrictive",
		Remediation: "Run the below command (based on the file location on your system) on the master node. For example, chmod -R 644 /etc/kubernetes/pki/*.crt",
	},
	"K.1.1.21": api.RESTBenchCheck{
		TestNum:     "K.1.1.21",
		Type:        "master",
		Category:    "kubernetes",
		Scored:      false,
		Profile:     "Level 1",
		Automated:   false,
		Description: "Ensure that the Kubernetes PKI key file permissions are set to 600",
		Remediation: "Run the below command (based on the file location on your system) on the master node. For example, chmod -R 600 /etc/kubernetes/pki/*.key",
	},
	"K.1.2.1": api.RESTBenchCheck{
		TestNum:     "K.1.2.1",
		Type:        "master",
		Category:    "kubernetes",
		Scored:      false,
		Profile:     "Level 1",
		Automated:   false,
		Description: "Ensure that the --anonymous-auth argument is set to false",
		Remediation: "Edit the API server pod specification file /etc/kubernetes/manifests/kube-apiserver.yaml on the master node and set the below parameter. --anonymous-auth=false",
	},
	"K.1.2.2": api.RESTBenchCheck{
		TestNum:     "K.1.2.2",
		Type:        "master",
		Category:    "kubernetes",
		Scored:      true,
		Profile:     "Level 1",
		Automated:   false,
		Description: "Ensure that the --basic-auth-file argument is not set",
		Remediation: "Follow the documentation and configure alternate mechanisms for authentication. Then, edit the API server pod specification file /etc/kubernetes/manifests/kube-apiserver.yaml on the master node and remove the --basic-auth-file=<filename> parameter.",
	},
	"K.1.2.3": api.RESTBenchCheck{
		TestNum:     "K.1.2.3",
		Type:        "master",
		Category:    "kubernetes",
		Scored:      true,
		Profile:     "Level 1",
		Automated:   false,
		Description: "Ensure that the --token-auth-file parameter is not set",
		Remediation: "Follow the documentation and configure alternate mechanisms for authentication. Then, edit the API server pod specification file /etc/kubernetes/manifests/kube-apiserver.yaml on the master node and remove the --token-auth-file=<filename> parameter.",
	},
	"K.1.2.4": api.RESTBenchCheck{
		TestNum:     "K.1.2.4",
		Type:        "master",
		Category:    "kubernetes",
		Scored:      true,
		Profile:     "Level 1",
		Automated:   false,
		Description: "Ensure that the --kubelet-https argument is set to true",
		Remediation: "Edit the API server pod specification file /etc/kubernetes/manifests/kube-apiserver.yaml on the master node and remove the --kubelet-https parameter.",
	},
	"K.1.2.5": api.RESTBenchCheck{
		TestNum:     "K.1.2.5",
		Type:        "master",
		Category:    "kubernetes",
		Scored:      true,
		Profile:     "Level 1",
		Automated:   false,
		Description: "Ensure that the --kubelet-client-certificate and --kubelet-client-key arguments are set as appropriate",
		Remediation: "Follow the Kubernetes documentation and set up the TLS connection between the apiserver and kubelets. Then, edit API server pod specification file /etc/kubernetes/manifests/kube-apiserver.yaml on the master node and set the kubelet client certificate and key parameters as below. --kubelet-client-certificate=<path/to/client-certificate-file> --kubelet-client-key=<path/to/client-key-file>",
	},
	"K.1.2.6": api.RESTBenchCheck{
		TestNum:     "K.1.2.6",
		Type:        "master",
		Category:    "kubernetes",
		Scored:      true,
		Profile:     "Level 1",
		Automated:   false,
		Description: "Ensure that the --kubelet-certificate-authority argument is set as appropriate",
		Remediation: "Follow the Kubernetes documentation and setup the TLS connection between the apiserver and kubelets. Then, edit the API server pod specification file /etc/kubernetes/manifests/kube-apiserver.yaml on the master node and set the -- kubelet-certificate-authority parameter to the path to the cert file for the certificate authority. --kubelet-certificate-authority=<ca-string>",
	},
	"K.1.2.7": api.RESTBenchCheck{
		TestNum:     "K.1.2.7",
		Type:        "master",
		Category:    "kubernetes",
		Scored:      true,
		Profile:     "Level 1",
		Automated:   false,
		Description: "Ensure that the --authorization-mode argument is not set to AlwaysAllow",
		Remediation: "Edit the API server pod specification file /etc/kubernetes/manifests/kube-apiserver.yaml on the master node and set the --authorization-mode parameter to values other than AlwaysAllow . One such example could be as below. --authorization-mode=RBAC",
	},
	"K.1.2.8": api.RESTBenchCheck{
		TestNum:     "K.1.2.8",
		Type:        "master",
		Category:    "kubernetes",
		Scored:      true,
		Profile:     "Level 1",
		Automated:   false,
		Description: "Ensure that the --authorization-mode argument includes Node",
		Remediation: "Edit the API server pod specification file /etc/kubernetes/manifests/kube-apiserver.yaml on the master node and set the --authorization-mode parameter to a value that includes Node . --authorization-mode=Node,RBAC",
	},
	"K.1.2.9": api.RESTBenchCheck{
		TestNum:     "K.1.2.9",
		Type:        "master",
		Category:    "kubernetes",
		Scored:      true,
		Profile:     "Level 1",
		Automated:   false,
		Description: "Ensure that the --authorization-mode argument includes RBAC",
		Remediation: "Edit the API server pod specification file /etc/kubernetes/manifests/kube-apiserver.yaml on the master node and set the --authorization-mode parameter to a value that includes RBAC, for example:--authorization-mode=Node,RBAC",
	},
	"K.1.2.10": api.RESTBenchCheck{
		TestNum:     "K.1.2.10",
		Type:        "master",
		Category:    "kubernetes",
		Scored:      false,
		Profile:     "Level 1",
		Automated:   false,
		Description: "Ensure that the admission control plugin EventRateLimit is set",
		Remediation: "Follow the Kubernetes documentation and set the desired limits in a configuration file. Then, edit the API server pod specification file /etc/kubernetes/manifests/kube-apiserver.yaml and set the below parameters.  --enable-admission-plugins=...,EventRateLimit,... --admission-control-config-file=<path/to/configuration/file>",
	},
	"K.1.2.11": api.RESTBenchCheck{
		TestNum:     "K.1.2.11",
		Type:        "master",
		Category:    "kubernetes",
		Scored:      true,
		Profile:     "Level 1",
		Automated:   false,
		Description: "Ensure that the admission control plugin AlwaysAdmit is not set",
		Remediation: "Edit the API server pod specification file /etc/kubernetes/manifests/kube-apiserver.yaml on the master node and either remove the --enable-admission-plugins parameter, or set it to a value that does not include AlwaysAdmit.",
	},
	"K.1.2.12": api.RESTBenchCheck{
		TestNum:     "K.1.2.12",
		Type:        "master",
		Category:    "kubernetes",
		Scored:      false,
		Profile:     "Level 1",
		Automated:   false,
		Description: "Ensure that the admission control plugin AlwaysPullImages is set",
		Remediation: "Edit the API server pod specification file /etc/kubernetes/manifests/kube-apiserver.yaml on the master node and set the --enable-admission-plugins parameter to include AlwaysPullImages.  --enable-admission-plugins=...,AlwaysPullImages,...",
	},
	"K.1.2.13": api.RESTBenchCheck{
		TestNum:     "K.1.2.13",
		Type:        "master",
		Category:    "kubernetes",
		Scored:      false,
		Profile:     "Level 1",
		Automated:   false,
		Description: "Ensure that the admission control plugin SecurityContextDeny is set if PodSecurityPolicy is not used",
		Remediation: "Edit the API server pod specification file /etc/kubernetes/manifests/kube-apiserver.yaml on the master node and set the --enable-admission-plugins parameter to include SecurityContextDeny, unless PodSecurityPolicy is already in place.  --enable-admission-plugins=...,SecurityContextDeny,...",
	},
	"K.1.2.14": api.RESTBenchCheck{
		TestNum:     "K.1.2.14",
		Type:        "master",
		Category:    "kubernetes",
		Scored:      true,
		Profile:     "Level 1",
		Automated:   false,
		Description: "Ensure that the admission control plugin ServiceAccount is set",
		Remediation: "Follow the documentation and create ServiceAccount objects as per your environment. Then, edit the API server pod specification file /etc/kubernetes/manifests/kube-apiserver.yaml on the master node and ensure that the --disable-admission-plugins parameter is set to a value that does not include ServiceAccount.",
	},
	"K.1.2.15": api.RESTBenchCheck{
		TestNum:     "K.1.2.15",
		Type:        "master",
		Category:    "kubernetes",
		Scored:      true,
		Profile:     "Level 1",
		Automated:   false,
		Description: "Ensure that the admission control plugin NamespaceLifecycle is set",
		Remediation: "Edit the API server pod specification file /etc/kubernetes/manifests/kube-apiserver.yaml on the master node and set the --disable-admission-plugins parameter to ensure it does not include NamespaceLifecycle.",
	},
	"K.1.2.16": api.RESTBenchCheck{
		TestNum:     "K.1.2.16",
		Type:        "master",
		Category:    "kubernetes",
		Scored:      true,
		Profile:     "Level 1",
		Automated:   false,
		Description: "Ensure that the admission control plugin PodSecurityPolicy is set",
		Remediation: "Follow the documentation and create Pod Security Policy objects as per your environment. Then, edit the API server pod specification file /etc/kubernetes/manifests/kube-apiserver.yaml on the master node and set the --enable-admission-plugins parameter to a value that includes PodSecurityPolicy: --enable-admission-plugins=...,PodSecurityPolicy,... Then restart the API Server.",
	},
	"K.1.2.17": api.RESTBenchCheck{
		TestNum:     "K.1.2.17",
		Type:        "master",
		Category:    "kubernetes",
		Scored:      true,
		Profile:     "Level 1",
		Automated:   false,
		Description: "Ensure that the admission control plugin NodeRestriction is set",
		Remediation: "Follow the Kubernetes documentation and configure NodeRestriction plug-in on kubelets. Then, edit the API server pod specification file /etc/kubernetes/manifests/kube-apiserver.yaml on the master node and set the --enable-admission-plugins parameter to a value that includes NodeRestriction. --enable-admission-plugins=...,NodeRestriction,...",
	},
	"K.1.2.18": api.RESTBenchCheck{
		TestNum:     "K.1.2.18",
		Type:        "master",
		Category:    "kubernetes",
		Scored:      true,
		Profile:     "Level 1",
		Automated:   false,
		Description: "Ensure that the --insecure-bind-address argument is not set",
		Remediation: "Edit the API server pod specification file /etc/kubernetes/manifests/kube-apiserver.yaml on the master node and remove the --insecure-bind-address parameter.",
	},
	"K.1.2.19": api.RESTBenchCheck{
		TestNum:     "K.1.2.19",
		Type:        "master",
		Category:    "kubernetes",
		Scored:      true,
		Profile:     "Level 1",
		Automated:   false,
		Description: "Ensure that the --insecure-port argument is set to 0",
		Remediation: "Edit the API server pod specification file /etc/kubernetes/manifests/kube-apiserver.yaml on the master node and set the below parameter. --insecure-port=0",
	},
	"K.1.2.20": api.RESTBenchCheck{
		TestNum:     "K.1.2.20",
		Type:        "master",
		Category:    "kubernetes",
		Scored:      true,
		Profile:     "Level 1",
		Automated:   false,
		Description: "Ensure that the --secure-port argument is not set to 0",
		Remediation: "Edit the API server pod specification file /etc/kubernetes/manifests/kube-apiserver.yaml on the master node and either remove the --secure-port parameter or set it to a different (non-zero) desired port.",
	},
	"K.1.2.21": api.RESTBenchCheck{
		TestNum:     "K.1.2.21",
		Type:        "master",
		Category:    "kubernetes",
		Scored:      true,
		Profile:     "Level 1",
		Automated:   false,
		Description: "Ensure that the --profiling argument is set to false",
		Remediation: "Edit the API server pod specification file /etc/kubernetes/manifests/kube-apiserver.yaml on the master node and set the below parameter. --profiling=false",
	},
	"K.1.2.22": api.RESTBenchCheck{
		TestNum:     "K.1.2.22",
		Type:        "master",
		Category:    "kubernetes",
		Scored:      true,
		Profile:     "Level 1",
		Automated:   false,
		Description: "Ensure that the --audit-log-path argument is set",
		Remediation: "Edit the API server pod specification file /etc/kubernetes/manifests/kube-apiserver.yaml on the master node and set the --audit-log-path parameter to a suitable path and file where you would like audit logs to be written, for example: --audit-log-path=/var/log/apiserver/audit.log",
	},
	"K.1.2.23": api.RESTBenchCheck{
		TestNum:     "K.1.2.23",
		Type:        "master",
		Category:    "kubernetes",
		Scored:      true,
		Profile:     "Level 1",
		Automated:   false,
		Description: "Ensure that the --audit-log-maxage argument is set to 30 or as appropriate",
		Remediation: "Edit the API server pod specification file /etc/kubernetes/manifests/kube-apiserver.yaml on the master node and set the --audit-log-maxage parameter to 30 or as an appropriate number of days: --audit-log-maxage=30",
	},
	"K.1.2.24": api.RESTBenchCheck{
		TestNum:     "K.1.2.24",
		Type:        "master",
		Category:    "kubernetes",
		Scored:      true,
		Profile:     "Level 1",
		Automated:   false,
		Description: "Ensure that the --audit-log-maxbackup argument is set to 10 or as appropriate",
		Remediation: "Edit the API server pod specification file /etc/kubernetes/manifests/kube-apiserver.yaml on the master node and set the --audit-log-maxbackup parameter to 10 or to an appropriate value. --audit-log-maxbackup=10",
	},
	"K.1.2.25": api.RESTBenchCheck{
		TestNum:     "K.1.2.25",
		Type:        "master",
		Category:    "kubernetes",
		Scored:      true,
		Profile:     "Level 1",
		Automated:   false,
		Description: "Ensure that the --audit-log-maxsize argument is set to 100 or as appropriate",
		Remediation: "Edit the API server pod specification file /etc/kubernetes/manifests/kube-apiserver.yaml on the master node and set the --audit-log-maxsize parameter to an appropriate size in MB. For example, to set it as 100 MB: --audit-log-maxsize=100",
	},
	"K.1.2.26": api.RESTBenchCheck{
		TestNum:     "K.1.2.26",
		Type:        "master",
		Category:    "kubernetes",
		Scored:      true,
		Profile:     "Level 1",
		Automated:   false,
		Description: "Ensure that the --request-timeout argument is set as appropriate",
		Remediation: "Edit the API server pod specification file /etc/kubernetes/manifests/kube-apiserver.yaml and set the below parameter as appropriate and if needed. For example, --request-timeout=300s",
	},
	"K.1.2.27": api.RESTBenchCheck{
		TestNum:     "K.1.2.27",
		Type:        "master",
		Category:    "kubernetes",
		Scored:      true,
		Profile:     "Level 1",
		Automated:   false,
		Description: "Ensure that the --service-account-lookup argument is set to true",
		Remediation: "Edit the API server pod specification file /etc/kubernetes/manifests/kube-apiserver.yaml on the master node and set the below parameter. --service-account-lookup=true",
	},
	"K.1.2.28": api.RESTBenchCheck{
		TestNum:     "K.1.2.28",
		Type:        "master",
		Category:    "kubernetes",
		Scored:      true,
		Profile:     "Level 1",
		Automated:   false,
		Description: "Ensure that the --service-account-key-file argument is set as appropriate",
		Remediation: "Edit the API server pod specification file /etc/kubernetes/manifests/kube-apiserver.yaml on the master node and set the --service-account-key-file parameter to the public key file for service accounts: --service-account-key-file=<filename>",
	},
	"K.1.2.29": api.RESTBenchCheck{
		TestNum:     "K.1.2.29",
		Type:        "master",
		Category:    "kubernetes",
		Scored:      true,
		Profile:     "Level 1",
		Automated:   false,
		Description: "Ensure that the --etcd-certfile and --etcd-keyfile arguments are set as appropriate",
		Remediation: "Follow the Kubernetes documentation and set up the TLS connection between the apiserver and etcd. Then, edit the API server pod specification file /etc/kubernetes/manifests/kube-apiserver.yaml on the master node and set the etcd certificate and key file parameters.  --etcd-certfile=<path/to/client-certificate-file> --etcd-keyfile=<path/to/client-key-file>",
	},
	"K.1.2.30": api.RESTBenchCheck{
		TestNum:     "K.1.2.30",
		Type:        "master",
		Category:    "kubernetes",
		Scored:      true,
		Profile:     "Level 1",
		Automated:   false,
		Description: "Ensure that the --tls-cert-file and --tls-private-key-file arguments are set as appropriate",
		Remediation: "Follow the Kubernetes documentation and set up the TLS connection on the apiserver. Then, edit the API server pod specification file /etc/kubernetes/manifests/kube-apiserver.yaml on the master node and set the TLS certificate and private key file parameters. --tls-cert-file=<path/to/tls-certificate-file> --tls-private-key-file=<path/to/tls-key-file>",
	},
	"K.1.2.31": api.RESTBenchCheck{
		TestNum:     "K.1.2.31",
		Type:        "master",
		Category:    "kubernetes",
		Scored:      true,
		Profile:     "Level 1",
		Automated:   false,
		Description: "Ensure that the --client-ca-file argument is set as appropriate",
		Remediation: "Follow the Kubernetes documentation and set up the TLS connection on the apiserver. Then, edit the API server pod specification file /etc/kubernetes/manifests/kube-apiserver.yaml on the master node and set the client certificate authority file. --client-ca-file=<path/to/client-ca-file>",
	},
	"K.1.2.32": api.RESTBenchCheck{
		TestNum:     "K.1.2.32",
		Type:        "master",
		Category:    "kubernetes",
		Scored:      true,
		Profile:     "Level 1",
		Automated:   false,
		Description: "Ensure that the --etcd-cafile argument is set as appropriate",
		Remediation: "Follow the Kubernetes documentation and set up the TLS connection between the apiserver and etcd. Then, edit the API server pod specification file /etc/kubernetes/manifests/kube-apiserver.yaml on the master node and set the etcd certificate authority file parameter. --etcd-cafile=<path/to/ca-file>",
	},
	"K.1.2.33": api.RESTBenchCheck{
		TestNum:     "K.1.2.33",
		Type:        "master",
		Category:    "kubernetes",
		Scored:      false,
		Profile:     "Level 1",
		Automated:   false,
		Description: "Ensure that the --encryption-provider-config argument is set as appropriate",
		Remediation: "Follow the Kubernetes documentation and configure a EncryptionConfig file. Then, edit the API server pod specification file /etc/kubernetes/manifests/kube-apiserver.yaml on the master node and set the --encryption-provider-config parameter to the path of that file: --encryption-provider-config=</path/to/EncryptionConfig/File>",
	},
	"K.1.2.34": api.RESTBenchCheck{
		TestNum:     "K.1.2.34",
		Type:        "master",
		Category:    "kubernetes",
		Scored:      false,
		Profile:     "Level 1",
		Automated:   false,
		Description: "Ensure that encryption providers are appropriately configured",
		Remediation: "Follow the Kubernetes documentation and configure a EncryptionConfig file. In this file, choose aescbc, kms or secretbox as the encryption provider.",
	},
	"K.1.2.35": api.RESTBenchCheck{
		TestNum:     "K.1.2.35",
		Type:        "master",
		Category:    "kubernetes",
		Scored:      false,
		Profile:     "Level 1",
		Automated:   false,
		Description: "Ensure that the API Server only makes use of Strong Cryptographic Ciphers",
		Remediation: "Edit the API server pod specification file /etc/kubernetes/manifests/kube-apiserver.yaml on the master node and set the below parameter as follows, or to a subset of these values. --tls-cipher-suites=TLS_ECDHE_ECDSA_WITH_AES_128_GCM_SHA256,TLS_ECDHE_RSA_WITH_AES_128_GCM _SHA256,TLS_ECDHE_ECDSA_WITH_CHACHA20_POLY1305,TLS_ECDHE_RSA_WITH_AES_256_GCM _SHA384,TLS_ECDHE_RSA_WITH_CHACHA20_POLY1305,TLS_ECDHE_ECDSA_WITH_AES_256_GCM _SHA384",
	},
	"K.1.3.1": api.RESTBenchCheck{
		TestNum:     "K.1.3.1",
		Type:        "master",
		Category:    "kubernetes",
		Scored:      false,
		Profile:     "Level 1",
		Automated:   false,
		Description: "Ensure that the --terminated-pod-gc-threshold argument is set as appropriate",
		Remediation: "Edit the Controller Manager pod specification file /etc/kubernetes/manifests/kube-controller-manager.yaml on the master node and set the --terminated-pod-gc-threshold to an appropriate threshold, for example: --terminated-pod-gc-threshold=10",
	},
	"K.1.3.2": api.RESTBenchCheck{
		TestNum:     "K.1.3.2",
		Type:        "master",
		Category:    "kubernetes",
		Scored:      true,
		Profile:     "Level 1",
		Automated:   false,
		Description: "Ensure that the --profiling argument is set to false",
		Remediation: "Edit the Controller Manager pod specification file /etc/kubernetes/manifests/kube-controller-manager.yaml on the master node and set the below parameter. --profiling=false",
	},
	"K.1.3.3": api.RESTBenchCheck{
		TestNum:     "K.1.3.3",
		Type:        "master",
		Category:    "kubernetes",
		Scored:      true,
		Profile:     "Level 1",
		Automated:   false,
		Description: "Ensure that the --use-service-account-credentials argument is set to true",
		Remediation: "Edit the Controller Manager pod specification file /etc/kubernetes/manifests/kube-controller-manager.yaml on the master node to set the below parameter. --use-service-account-credentials=true",
	},
	"K.1.3.4": api.RESTBenchCheck{
		TestNum:     "K.1.3.4",
		Type:        "master",
		Category:    "kubernetes",
		Scored:      true,
		Profile:     "Level 1",
		Automated:   false,
		Description: "Ensure that the --service-account-private-key-file argument is set as appropriate",
		Remediation: "Edit the Controller Manager pod specification file /etc/kubernetes/manifests/kube-controller-manager.yaml on the master node and set the --service-account-private- key-file parameter to the private key file for service accounts. --service-account-private-key-file=<filename>",
	},
	"K.1.3.5": api.RESTBenchCheck{
		TestNum:     "K.1.3.5",
		Type:        "master",
		Category:    "kubernetes",
		Scored:      true,
		Profile:     "Level 1",
		Automated:   false,
		Description: "Ensure that the --root-ca-file argument is set as appropriate",
		Remediation: "Edit the Controller Manager pod specification file /etc/kubernetes/manifests/kube-controller-manager.yaml on the master node and set the --root-ca-file parameter to the certificate bundle file`. --root-ca-file=<path/to/file>",
	},
	"K.1.3.6": api.RESTBenchCheck{
		TestNum:     "K.1.3.6",
		Type:        "master",
		Category:    "kubernetes",
		Scored:      true,
		Profile:     "Level 2",
		Automated:   false,
		Description: "Ensure that the RotateKubeletServerCertificate argument is set to true",
		Remediation: "Edit the Controller Manager pod specification file /etc/kubernetes/manifests/kube-controller-manager.yaml on the master node and set the --feature-gates parameter to include RotateKubeletServerCertificate=true. --feature-gates=RotateKubeletServerCertificate=true",
	},
	"K.1.3.7": api.RESTBenchCheck{
		TestNum:     "K.1.3.7",
		Type:        "master",
		Category:    "kubernetes",
		Scored:      true,
		Profile:     "Level 1",
		Automated:   false,
		Description: "Ensure that the --bind-address argument is set to 127.0.0.1",
		Remediation: "Edit the Controller Manager pod specification file /etc/kubernetes/manifests/kube-controller-manager.yaml on the master node and ensure the correct value for the --bind-address parameter.",
	},
	"K.1.4.1": api.RESTBenchCheck{
		TestNum:     "K.1.4.1",
		Type:        "master",
		Category:    "kubernetes",
		Scored:      true,
		Profile:     "Level 1",
		Automated:   false,
		Description: "Ensure that the --profiling argument is set to false",
		Remediation: "Edit the Scheduler pod specification file /etc/kubernetes/manifests/kube-scheduler.yaml file on the master node and set the below parameter. --profiling=false",
	},
	"K.1.4.2": api.RESTBenchCheck{
		TestNum:     "K.1.4.2",
		Type:        "master",
		Category:    "kubernetes",
		Scored:      true,
		Profile:     "Level 1",
		Automated:   false,
		Description: "Ensure that the --bind-address argument is set to 127.0.0.1",
		Remediation: "Edit the Scheduler pod specification file /etc/kubernetes/manifests/kube-scheduler.yaml on the master node and ensure the correct value for the --bind-address parameter",
	},
	"K.2.1": api.RESTBenchCheck{
		TestNum:     "K.2.1",
		Type:        "master",
		Category:    "kubernetes",
		Scored:      true,
		Profile:     "Level 1",
		Automated:   false,
		Description: "Ensure that the --cert-file and --key-file arguments are set as appropriate",
		Remediation: "Follow the etcd service documentation and configure TLS encryption. Then, edit the etcd pod specification file /etc/kubernetes/manifests/etcd.yaml on the master node and set the below parameters.  --cert-file=</path/to/ca-file> --key-file=</path/to/key-file>",
	},
	"K.2.2": api.RESTBenchCheck{
		TestNum:     "K.2.2",
		Type:        "master",
		Category:    "kubernetes",
		Scored:      true,
		Profile:     "Level 1",
		Automated:   false,
		Description: "Ensure that the --client-cert-auth argument is set to true",
		Remediation: "Edit the etcd pod specification file /etc/kubernetes/manifests/etcd.yaml on the master node and set the below parameter. --client-cert-auth=\"true\"",
	},
	"K.2.3": api.RESTBenchCheck{
		TestNum:     "K.2.3",
		Type:        "master",
		Category:    "kubernetes",
		Scored:      true,
		Profile:     "Level 1",
		Automated:   false,
		Description: "Ensure that the --auto-tls argument is not set to true",
		Remediation: "Edit the etcd pod specification file /etc/kubernetes/manifests/etcd.yaml on the master node and either remove the --auto-tls parameter or set it to false. --auto-tls=false",
	},
	"K.2.4": api.RESTBenchCheck{
		TestNum:     "K.2.4",
		Type:        "master",
		Category:    "kubernetes",
		Scored:      true,
		Profile:     "Level 1",
		Automated:   false,
		Description: "Ensure that the --peer-cert-file and --peer-key-file arguments are set as appropriate",
		Remediation: "Follow the etcd service documentation and configure peer TLS encryption as appropriate for your etcd cluster. Then, edit the etcd pod specification file /etc/kubernetes/manifests/etcd.yaml on the master node and set the below parameters.  --peer-cert-file=</path/to/peer-cert-file> --peer-key-file=</path/to/peer-key-file>",
	},
	"K.2.5": api.RESTBenchCheck{
		TestNum:     "K.2.5",
		Type:        "master",
		Category:    "kubernetes",
		Scored:      true,
		Profile:     "Level 1",
		Automated:   false,
		Description: "Ensure that the --peer-client-cert-auth argument is set to true",
		Remediation: "Edit the etcd pod specification file /etc/kubernetes/manifests/etcd.yaml on the master node and set the below parameter. --peer-client-cert-auth=true",
	},
	"K.2.6": api.RESTBenchCheck{
		TestNum:     "K.2.6",
		Type:        "master",
		Category:    "kubernetes",
		Scored:      true,
		Profile:     "Level 1",
		Automated:   false,
		Description: "Ensure that the --peer-auto-tls argument is not set to true",
		Remediation: "Edit the etcd pod specification file /etc/kubernetes/manifests/etcd.yaml on the master node and either remove the --peer-auto-tls parameter or set it to false. --peer-auto-tls=false",
	},
	"K.2.7": api.RESTBenchCheck{
		TestNum:     "K.2.7",
		Type:        "master",
		Category:    "kubernetes",
		Scored:      false,
		Profile:     "Level 2",
		Automated:   false,
		Description: "Ensure that a unique Certificate Authority is used for etcd",
		Remediation: "Follow the etcd documentation and create a dedicated certificate authority setup for the etcd service. Then, edit the etcd pod specification file /etc/kubernetes/manifests/etcd.yaml on the master node and set the below parameter. --trusted-ca-file=</path/to/ca-file>",
	},
	"K.3.1.1": api.RESTBenchCheck{
		TestNum:     "K.3.1.1",
		Type:        "master",
		Category:    "kubernetes",
		Scored:      false,
		Profile:     "Level 2",
		Automated:   false,
		Description: "Client certificate authentication should not be used for users",
		Remediation: "Alternative mechanisms provided by Kubernetes such as the use of OIDC should be implemented in place of client certificates.",
	},
	"K.3.2.1": api.RESTBenchCheck{
		TestNum:     "K.3.2.1",
		Type:        "master",
		Category:    "kubernetes",
		Scored:      true,
		Profile:     "Level 1",
		Automated:   false,
		Description: "Ensure that a minimal audit policy is created",
		Remediation: "Create an audit policy file for your cluster.",
	},
	"K.3.2.2": api.RESTBenchCheck{
		TestNum:     "K.3.2.2",
		Type:        "master",
		Category:    "kubernetes",
		Scored:      false,
		Profile:     "Level 2",
		Automated:   false,
		Description: "Ensure that the audit policy covers key security concerns",
		Remediation: "Consider modification of the audit policy in use on the cluster to include these items, at a minimum.",
	},
	"K.4.1.1": api.RESTBenchCheck{
		TestNum:     "K.4.1.1",
		Type:        "worker",
		Category:    "kubernetes",
		Scored:      true,
		Profile:     "Level 1",
		Automated:   true,
		Description: "Ensure that the kubelet service file permissions are set to 644 or more restrictive",
		Remediation: "Run the below command (based on the file location on your system) on the each worker node. For example, chmod 644 /etc/systemd/system/kubelet.service.d/10-kubeadm.conf",
	},
	"K.4.1.2": api.RESTBenchCheck{
		TestNum:     "K.4.1.2",
		Type:        "worker",
		Category:    "kubernetes",
		Scored:      true,
		Profile:     "Level 1",
		Automated:   true,
		Description: "Ensure that the kubelet service file ownership is set to root:root",
		Remediation: "Run the below command (based on the file location on your system) on the each worker node. For example, chown root:root /etc/systemd/system/kubelet.service.d/10-kubeadm.conf",
	},
	"K.4.1.3": api.RESTBenchCheck{
		TestNum:     "K.4.1.3",
		Type:        "worker",
		Category:    "kubernetes",
		Scored:      true,
		Profile:     "Level 1",
		Automated:   false,
		Description: "Ensure that the proxy kubeconfig file permissions are set to 644 or more restrictive",
		Remediation: "Run the below command (based on the file location on your system) on the each worker node. For example, chmod 644 <proxy kubeconfig file",
	},
	"K.4.1.4": api.RESTBenchCheck{
		TestNum:     "K.4.1.4",
		Type:        "worker",
		Category:    "kubernetes",
		Scored:      true,
		Profile:     "Level 1",
		Automated:   false,
		Description: "Ensure that the proxy kubeconfig file ownership is set to root:root",
		Remediation: "Run the below command (based on the file location on your system) on the each worker node. For example, chown root:root <proxy kubeconfig file>",
	},
	"K.4.1.5": api.RESTBenchCheck{
		TestNum:     "K.4.1.5",
		Type:        "worker",
		Category:    "kubernetes",
		Scored:      true,
		Profile:     "Level 1",
		Automated:   false,
		Description: "Ensure that the kubelet.conf file permissions are set to 644 or more restrictive",
		Remediation: "Run the below command (based on the file location on your system) on the each worker node. For example, chmod 644 /etc/kubernetes/kubelet.conf",
	},
	"K.4.1.6": api.RESTBenchCheck{
		TestNum:     "K.4.1.6",
		Type:        "worker",
		Category:    "kubernetes",
		Scored:      true,
		Profile:     "Level 1",
		Automated:   false,
		Description: "Ensure that the kubelet.conf file ownership is set to root:root",
		Remediation: "Run the below command (based on the file location on your system) on the each worker node. For example, chown root:root /etc/kubernetes/kubelet.conf",
	},
	"K.4.1.7": api.RESTBenchCheck{
		TestNum:     "K.4.1.7",
		Type:        "worker",
		Category:    "kubernetes",
		Scored:      true,
		Profile:     "Level 1",
		Automated:   true,
		Description: "Ensure that the certificate authorities file permissions are set to 644 or more restrictive",
		Remediation: "Run the following command to modify the file permissions of the --client-ca-file chmod 644 <filename>",
	},
	"K.4.1.8": api.RESTBenchCheck{
		TestNum:     "K.4.1.8",
		Type:        "worker",
		Category:    "kubernetes",
		Scored:      true,
		Profile:     "Level 1",
		Automated:   true,
		Description: "Ensure that the client certificate authorities file ownership is set to root:root",
		Remediation: "Run the following command to modify the ownership of the --client-ca-file. chown root:root <filename>",
	},
	"K.4.1.9": api.RESTBenchCheck{
		TestNum:     "K.4.1.9",
		Type:        "worker",
		Category:    "kubernetes",
		Scored:      true,
		Profile:     "Level 1",
		Automated:   true,
		Description: "Ensure that the kubelet configuration file has permissions set to 644 or more restrictive",
		Remediation: "Run the following command (using the config file location identied in the Audit step) chmod 644 /var/lib/kubelet/config.yaml",
	},
	"K.4.1.10": api.RESTBenchCheck{
		TestNum:     "K.4.1.10",
		Type:        "worker",
		Category:    "kubernetes",
		Scored:      true,
		Profile:     "Level 1",
		Automated:   true,
		Description: "Ensure that the kubelet configuration file ownership is set to root:root",
		Remediation: "Run the following command (using the config file location identied in the Audit step) chown root:root /etc/kubernetes/kubelet.conf",
	},
	"K.4.2.1": api.RESTBenchCheck{
		TestNum:     "K.4.2.1",
		Type:        "worker",
		Category:    "kubernetes",
		Scored:      true,
		Profile:     "Level 1",
		Automated:   true,
		Description: "Ensure that the anonymous-auth argument is set to false",
		Remediation: "If using a Kubelet config file, edit the file to set authentication: anonymous: enabled to false. If using executable arguments, edit the kubelet service file /etc/systemd/system/kubelet.service.d/10-kubeadm.conf on each worker node and set the below parameter in KUBELET_SYSTEM_PODS_ARGS variable. --anonymous-auth=false Based on your system, restart the kubelet service. For example:  systemctl daemon-reload systemctl restart kubelet.service",
	},
	"K.4.2.2": api.RESTBenchCheck{
		TestNum:     "K.4.2.2",
		Type:        "worker",
		Category:    "kubernetes",
		Scored:      true,
		Profile:     "Level 1",
		Automated:   true,
		Description: "Ensure that the --authorization-mode argument is not set to AlwaysAllow",
		Remediation: "If using a Kubelet config file, edit the file to set authorization: mode to Webhook. If using executable arguments, edit the kubelet service file /etc/systemd/system/kubelet.service.d/10-kubeadm.conf on each worker node and set the below parameter in KUBELET_AUTHZ_ARGS variable. --authorization-mode=Webhook Based on your system, restart the kubelet service. For example:  systemctl daemon-reload systemctl restart kubelet.service",
	},
	"K.4.2.3": api.RESTBenchCheck{
		TestNum:     "K.4.2.3",
		Type:        "worker",
		Category:    "kubernetes",
		Scored:      true,
		Profile:     "Level 1",
		Automated:   true,
		Description: "Ensure that the --client-ca-file argument is set as appropriate",
		Remediation: "If using a Kubelet config file, edit the file to set authentication: x509: clientCAFile to the location of the client CA file. If using command line arguments, edit the kubelet service file /etc/systemd/system/kubelet.service.d/10-kubeadm.conf on each worker node and set the below parameter in KUBELET_AUTHZ_ARGS variable. --client-ca-file=<path/to/client-ca-file> Based on your system, restart the kubelet service. For example:  systemctl daemon-reload systemctl restart kubelet.service",
	},
	"K.4.2.4": api.RESTBenchCheck{
		TestNum:     "K.4.2.4",
		Type:        "worker",
		Category:    "kubernetes",
		Scored:      true,
		Profile:     "Level 1",
		Automated:   true,
		Description: "Ensure that the --read-only-port argument is set to 0",
		Remediation: "If using a Kubelet config file, edit the file to set readOnlyPort to 0. If using command line arguments, edit the kubelet service file /etc/systemd/system/kubelet.service.d/10-kubeadm.conf on each worker node and set the below parameter in KUBELET_SYSTEM_PODS_ARGS variable. --read-only-port=0 Based on your system, restart the kubelet service. For example:  systemctl daemon-reload systemctl restart kubelet.service",
	},
	"K.4.2.5": api.RESTBenchCheck{
		TestNum:     "K.4.2.5",
		Type:        "worker",
		Category:    "kubernetes",
		Scored:      true,
		Profile:     "Level 1",
		Automated:   true,
		Description: "Ensure that the --streaming-connection-idle-timeout argument is not set to 0",
		Remediation: "If using a Kubelet config file, edit the file to set streamingConnectionIdleTimeout to a value other than 0. If using command line arguments, edit the kubelet service file /etc/systemd/system/kubelet.service.d/10-kubeadm.conf on each worker node and set the below parameter in KUBELET_SYSTEM_PODS_ARGS variable. --streaming-connection-idle-timeout=5m Based on your system, restart the kubelet service. For example:  systemctl daemon-reload systemctl restart kubelet.service",
	},
	"K.4.2.6": api.RESTBenchCheck{
		TestNum:     "K.4.2.6",
		Type:        "worker",
		Category:    "kubernetes",
		Scored:      true,
		Profile:     "Level 1",
		Automated:   false,
		Description: "Ensure that the --protect-kernel-defaults argument is set to true",
		Remediation: "If using a Kubelet config file, edit the file to set protectKernelDefaults: true. If using command line arguments, edit the kubelet service file /etc/systemd/system/kubelet.service.d/10-kubeadm.conf on each worker node and set the below parameter in KUBELET_SYSTEM_PODS_ARGS variable. --protect-kernel-defaults=true Based on your system, restart the kubelet service. For example:  systemctl daemon-reload systemctl restart kubelet.service",
	},
	"K.4.2.7": api.RESTBenchCheck{
		TestNum:     "K.4.2.7",
		Type:        "worker",
		Category:    "kubernetes",
		Scored:      true,
		Profile:     "Level 1",
		Automated:   false,
		Description: "Ensure that the --make-iptables-util-chains argument is set to true",
		Remediation: "If using a Kubelet config file, edit the file to set makeIPTablesUtilChains: true. If using command line arguments, edit the kubelet service file /etc/systemd/system/kubelet.service.d/10-kubeadm.conf on each worker node and remove the --make-iptables-util-chains argument from the KUBELET_SYSTEM_PODS_ARGS variable. Based on your system, restart the kubelet service. For example:  systemctl daemon-reload systemctl restart kubelet.service",
	},
	"K.4.2.8": api.RESTBenchCheck{
		TestNum:     "K.4.2.8",
		Type:        "worker",
		Category:    "kubernetes",
		Scored:      false,
		Profile:     "Level 1",
		Automated:   false,
		Description: "Ensure that the --hostname-override argument is not set",
		Remediation: "Edit the kubelet service file /etc/systemd/system/kubelet.service.d/10-kubeadm.conf on each worker node and remove the --hostname-override argument from the KUBELET_SYSTEM_PODS_ARGS variable. Based on your system, restart the kubelet service. For example:  systemctl daemon-reload systemctl restart kubelet.service",
	},
	"K.4.2.9": api.RESTBenchCheck{
		TestNum:     "K.4.2.9",
		Type:        "worker",
		Category:    "kubernetes",
		Scored:      false,
		Profile:     "Level 2",
		Automated:   true,
		Description: "Ensure that the --event-qps argument is set to 0 or a level which ensures appropriate event capture",
		Remediation: "If using a Kubelet config file, edit the file to set eventRecordQPS: to an appropriate level. If using command line arguments, edit the kubelet service file /etc/systemd/system/kubelet.service.d/10-kubeadm.conf on each worker node and set the below parameter in KUBELET_SYSTEM_PODS_ARGS variable. Based on your system, restart the kubelet service. For example:  systemctl daemon-reload systemctl restart kubelet.service",
	},
	"K.4.2.10": api.RESTBenchCheck{
		TestNum:     "K.4.2.10",
		Type:        "worker",
		Category:    "kubernetes",
		Scored:      true,
		Profile:     "Level 1",
		Automated:   true,
		Description: "Ensure that the --tls-cert-file and --tls-private-key-file arguments are set as appropriate",
		Remediation: "If using a Kubelet config file, edit the file to set tlsCertFile to the location of the certificate file to use to identify this Kubelet, and tlsPrivateKeyFile to the location of the corresponding private key file. If using command line arguments, edit the kubelet service file /etc/systemd/system/kubelet.service.d/10-kubeadm.conf on each worker node and set the below parameters in KUBELET_CERTIFICATE_ARGS variable.  --tls-cert-file=<path/to/tls-certificate-file> --tls-private-key- file=<path/to/tls-key-file> Based on your system, restart the kubelet service. For example:  systemctl daemon-reload systemctl restart kubelet.service",
	},
	"K.4.2.11": api.RESTBenchCheck{
		TestNum:     "K.4.2.11",
		Type:        "worker",
		Category:    "kubernetes",
		Scored:      true,
		Profile:     "Level 1",
		Automated:   false,
		Description: "Ensure that the --rotate-certificates argument is not set to false",
		Remediation: "If using a Kubelet config file, edit the file to add the line rotateCertificates: true or remove it altogether to use the default value. If using command line arguments, edit the kubelet service file /etc/systemd/system/kubelet.service.d/10-kubeadm.conf on each worker node and remove --rotate-certificates=false argument from the KUBELET_CERTIFICATE_ARGS variable. Based on your system, restart the kubelet service. For example: systemctl daemon-reload systemctl restart kubelet.service",
	},
	"K.4.2.12": api.RESTBenchCheck{
		TestNum:     "K.4.2.12",
		Type:        "worker",
		Category:    "kubernetes",
		Scored:      true,
		Profile:     "Level 1",
		Automated:   false,
		Description: "Ensure that the RotateKubeletServerCertificate argument is set to true",
		Remediation: "On the master edit /var/lib/kubelet/kubeadm-flags.env and set the parameter KUBELET_CERTIFICATE_ARGS --feature-gates=RotateKubeletServerCertificate=true or as an alternative, and suggested as a last resort, edit the kubelet service file /etc/systemd/system/kubelet.service.d/10-kubeadm.conf on each worker node and set the below parameter in KUBELET_CERTIFICATE_ARGS variable. --feature-gates=RotateKubeletServerCertificate=true Based on your system, restart the kubelet service. For example:  systemctl daemon-reload systemctl restart kubelet.service",
	},
	"K.4.2.13": api.RESTBenchCheck{
		TestNum:     "K.4.2.13",
		Type:        "worker",
		Category:    "kubernetes",
		Scored:      false,
		Profile:     "Level 1",
		Automated:   false,
		Description: "Ensure that the Kubelet only makes use of Strong Cryptographic Ciphers",
		Remediation: "If using a Kubelet config file, edit the file to set TLSCipherSuites: to TLS_ECDHE_ECDSA_WITH_AES_128_GCM_SHA256,TLS_ECDHE_RSA_WITH_AES_128_GCM_SHA256 ,TLS_ECDHE_ECDSA_WITH_CHACHA20_POLY1305,TLS_ECDHE_RSA_WITH_AES_256_GCM_SHA384 ,TLS_ECDHE_RSA_WITH_CHACHA20_POLY1305,TLS_ECDHE_ECDSA_WITH_AES_256_GCM_SHA384,TLS_RSA_WITH_AES_256_GCM_SHA384,TLS_RSA_WITH_AES_128_GCM_SHA256 or to a subset of these values. If using executable arguments, edit the kubelet service file /etc/systemd/system/kubelet.service.d/10-kubeadm.conf on each worker node and set the --tls-cipher-suites parameter as follows, or to a subset of these values. --tls-cipher- suites=TLS_ECDHE_ECDSA_WITH_AES_128_GCM_SHA256,TLS_ECDHE_RSA_WITH_AES_128_GCM _SHA256,TLS_ECDHE_ECDSA_WITH_CHACHA20_POLY1305,TLS_ECDHE_RSA_WITH_AES_256_GCM _SHA384,TLS_ECDHE_RSA_WITH_CHACHA20_POLY1305,TLS_ECDHE_ECDSA_WITH_AES_256_GCM _SHA384,TLS_RSA_WITH_AES_256_GCM_SHA384,TLS_RSA_WITH_AES_128_GCM_SHA256 Based on your system, restart the kubelet service. For example:  systemctl daemon-reload systemctl restart kubelet.service",
	},
}

// Map to record each complicance, inorder to update and iterate it easier.
var complianceSet = map[string]map[string]bool{
	api.ComplianceTemplateHIPAA: TransformArrayToMap(complianceHIPAA),
	api.ComplianceTemplateNIST:  TransformArrayToMap(complianceNIST),
	api.ComplianceTemplatePCI:   TransformArrayToMap(compliancePCI),
	api.ComplianceTemplateGDPR:  TransformArrayToMap(complianceGDPR),
}

type Check struct {
	ID          string   `yaml:"id"`
	Description string   `yaml:"description"`
	Type        string   `yaml:"type"`
	Category    string   `yaml:"category"`
	Scored      bool     `yaml:"scored"`
	Profile     string   `yaml:"profile"`
	Automated   bool     `yaml:"automated"`
	Tags        []string `yaml:"tags"`
	Remediation string   `yaml:"remediation"`
}

type Group struct {
	Checks []Check `yaml:"checks"`
}

type YamlFile struct {
	Groups []Group `yaml:"groups"`
}

func InitComplianceMeta(platform, flavor string, inProductionK8s bool) ([]api.RESTBenchMeta, map[string]api.RESTBenchMeta) {
	// Ensuring initialization happens only once
	once.Do(func() {
		// For fast rollback to original setting when fail
		PrepareBackup()
		// inProductionK8s flag means we will read yaml provided from the pod environment, which we are not allowed to read in test environment
		complianceMetas, complianceMetaMap = PrepareComplianceMeta(platform, flavor, inProductionK8s)
	})

	return complianceMetas, complianceMetaMap
}

func GetComplianceMeta() ([]api.RESTBenchMeta, map[string]api.RESTBenchMeta) {

	if complianceMetas == nil || complianceMetaMap == nil {
		// if this is still nil, wait for the InitComplianceMeta
		// scanUtils.InitComplianceMeta() is called in controller\controller.go before cache/rest call GetComplianceMeta => we can assume the platform / flavor is correct at this point
		return InitComplianceMeta("", "", true)
	}
	return complianceMetas, complianceMetaMap
}

func PrepareBackup() {
	for key, value := range cis_items {
		backup_cis_items[key] = value
	}

	for key, value := range docker_image_cis_items {
		backup_docker_image_cis_items[key] = value
	}

	backup_complianceSet = map[string]map[string]bool{
		api.ComplianceTemplateHIPAA: TransformArrayToMap(complianceHIPAA),
		api.ComplianceTemplateNIST:  TransformArrayToMap(complianceNIST),
		api.ComplianceTemplatePCI:   TransformArrayToMap(compliancePCI),
		api.ComplianceTemplateGDPR:  TransformArrayToMap(complianceGDPR),
	}
}

func PrepareComplianceMeta(platform, flavor string, inProductionK8s bool) ([]api.RESTBenchMeta, map[string]api.RESTBenchMeta) {
	GetK8sCISMeta(platform, flavor, inProductionK8s)
	complianceMetaMap = make(map[string]api.RESTBenchMeta)

	var all []api.RESTBenchMeta

	for _, item := range cis_items {
		all = append(all, api.RESTBenchMeta{RESTBenchCheck: item})
	}
	for _, item := range docker_image_cis_items {
		all = append(all, api.RESTBenchMeta{RESTBenchCheck: item})
	}

	for i, _ := range all {
		item := &all[i]
		item.Tags = make([]string, 0)

		// Iterate the compliance set to append the tag if this testitem in the complicance
		for compliance, _ := range complianceSet {
			if _, exists := complianceSet[compliance][item.TestNum]; exists {
				item.Tags = append(item.Tags, compliance)
			}
		}

		sort.Strings(item.Tags)
		complianceMetaMap[item.TestNum] = *item
	}

	sort.Slice(all, func(i, j int) bool { return all[i].TestNum < all[j].TestNum })
	complianceMetas = all

	return complianceMetas, complianceMetaMap
}

// Currently update the k8s Folder only
func GetK8sCISFolder(platform, flavor string, inProductionK8s bool) string {
	var remediationFolder string
	if inProductionK8s && global.ORCH != nil {
		k8sVer, ocVer := global.ORCH.GetVersion(false, false)
		if platform == share.PlatformKubernetes && flavor == share.FlavorGKE {
			kVer, err := version.NewVersion(k8sVer)
			if err != nil {
				remediationFolder = gke140YAMLFolder
			} else if kVer.Compare(version.Must(version.NewVersion("1.23"))) >= 0 {
				remediationFolder = gke140YAMLFolder
			} else {
				remediationFolder = defaultYAMLFolder
			}
		} else if platform == share.PlatformKubernetes && flavor == share.FlavorAKS {
			// Currently support AKS-1.4.0 only
			remediationFolder = aks140YAMLFolder
		} else if platform == share.PlatformKubernetes && flavor == share.FlavorEKS {
			// Currently support EKS-1.4.0 only
			remediationFolder = eks140YAMLFolder
		} else if platform == share.PlatformKubernetes && flavor == share.FlavorOpenShift {
			ocVer, err := version.NewVersion(ocVer)
			if err != nil {
				remediationFolder = rh140YAMLFolder
			} else if ocVer.Compare(version.Must(version.NewVersion("4.6"))) >= 0 {
				remediationFolder = rh140YAMLFolder
			} else {
				remediationFolder = defaultYAMLFolder
			}
		} else {
			kVer, err := version.NewVersion(k8sVer)
			if err != nil {
				remediationFolder = kube180YAMLFolder
			} else if kVer.Compare(version.Must(version.NewVersion("1.27"))) >= 0 {
				remediationFolder = kube180YAMLFolder
			} else if kVer.Compare(version.Must(version.NewVersion("1.24"))) >= 0 {
				remediationFolder = kube124YAMLFolder
			} else if kVer.Compare(version.Must(version.NewVersion("1.23"))) >= 0 {
				remediationFolder = kube123YAMLFolder
			} else if kVer.Compare(version.Must(version.NewVersion("1.16"))) >= 0 {
				remediationFolder = kube160YAMLFolder
			} else {
				remediationFolder = defaultYAMLFolder
			}
		}
	} else {
		remediationFolder = defaultYAMLFolder
	}
	return remediationFolder
}

func processYAMLFile(path string) error {
	fileContent, err := ioutil.ReadFile(path)
	if err != nil {
		log.WithFields(log.Fields{"error": err}).Error("Error reading file")
		return err
	}

	var yamlFile YamlFile
	err = yaml.Unmarshal(fileContent, &yamlFile)
	if err != nil {
		log.WithFields(log.Fields{"error": err}).Error("Error unmarshalling YAML file")
		return err
	}

	for _, group := range yamlFile.Groups {
		for _, check := range group.Checks {
			cis_id := fmt.Sprintf("K.%s", check.ID)
			cis_items[cis_id] = api.RESTBenchCheck{
				TestNum:     cis_id,
				Type:        check.Type,
				Category:    check.Category,
				Scored:      check.Scored,
				Profile:     check.Profile,
				Automated:   check.Automated,
				Description: catchDescription.ReplaceAllString(check.Description, "$1"),
				Remediation: check.Remediation,
			}

			envolvedCompliance := TransformArrayToMap(check.Tags)
			for compliance := range complianceSet {
				// Update the compliance
				// if cis_id affect the compliance, make sure it in the compliance.
				// else, make sure the cis_id is not in the compliance.
				if _, exists := envolvedCompliance[compliance]; exists {
					complianceSet[compliance][cis_id] = true
				} else {
					delete(complianceSet[compliance], cis_id)
				}
			}
		}
	}
	return nil
}

func GetK8sCISMeta(platform, flavor string, inProductionK8s bool) {
	// Check the current k8s version, then read the correct folder
	remediationFolder := GetK8sCISFolder(platform, flavor, inProductionK8s)

	// Read every yaml under the folder, then dynamically update the cis_items and complianceSet
	err := filepath.Walk(remediationFolder, func(path string, info os.FileInfo, err error) error {
		if err != nil {
			log.WithFields(log.Fields{"error": err}).Error("Error encountered while walking through the path")
			return err
		}

		if !info.IsDir() && filepath.Ext(path) == ".yaml" {
			return processYAMLFile(path)
		}
		return nil
	})

	// if Failed at walk, stay with original value
	if err != nil {
		cis_items = backup_cis_items
		docker_image_cis_items = backup_docker_image_cis_items
		complianceSet = backup_complianceSet
	}
}

// Transform the array as set, implement with built-in map
func TransformArrayToMap(array []string) map[string]bool {
	arrayItemMap := make(map[string]bool)
	for _, arrrayItem := range array {
		arrayItemMap[arrrayItem] = true
	}
	return arrayItemMap
}<|MERGE_RESOLUTION|>--- conflicted
+++ resolved
@@ -19,36 +19,21 @@
 )
 
 var (
-<<<<<<< HEAD
-	dstPrefix           = "/usr/local/bin/scripts/cis_yamls/"
-	kube160YAMLFolder	= dstPrefix + "cis-1.6.0/"
-	kube123YAMLFolder	= dstPrefix + "cis-1.23/"
-	kube124YAMLFolder	= dstPrefix + "cis-1.24/"
-	kube180YAMLFolder	= dstPrefix + "cis-1.8.0/"
-	rh140YAMLFolder		= dstPrefix + "rh-1.4.0/"
-	gke140YAMLFolder	= dstPrefix + "gke-1.4.0/"
-	aks140YAMLFolder	= dstPrefix + "aks-1.4.0/"
-	eks140YAMLFolder	= dstPrefix + "eks-1.4.0/"
-	defaultYAMLFolder  	= dstPrefix + "cis-1.8.0/"
-	catchDescription 	= regexp.MustCompile(`^(.*?) \([^)]*\)$`)
-	complianceMetas []api.RESTBenchMeta
-	complianceMetaMap map[string]api.RESTBenchMeta
-	once sync.Once
-	backup_cis_items = make(map[string]api.RESTBenchCheck)
-=======
-	dstPrefix                     = "/tmp/"
+	dstPrefix                     = "/usr/local/bin/scripts/cis_yamls/"
 	kube160YAMLFolder             = dstPrefix + "cis-1.6.0/"
 	kube123YAMLFolder             = dstPrefix + "cis-1.23/"
 	kube124YAMLFolder             = dstPrefix + "cis-1.24/"
 	kube180YAMLFolder             = dstPrefix + "cis-1.8.0/"
 	rh140YAMLFolder               = dstPrefix + "rh-1.4.0/"
+	gke140YAMLFolder              = dstPrefix + "gke-1.4.0/"
+	aks140YAMLFolder              = dstPrefix + "aks-1.4.0/"
+	eks140YAMLFolder              = dstPrefix + "eks-1.4.0/"
 	defaultYAMLFolder             = dstPrefix + "cis-1.8.0/"
 	catchDescription              = regexp.MustCompile(`^(.*?) \([^)]*\)$`)
 	complianceMetas               []api.RESTBenchMeta
 	complianceMetaMap             map[string]api.RESTBenchMeta
 	once                          sync.Once
 	backup_cis_items              = make(map[string]api.RESTBenchCheck)
->>>>>>> 34c3f9d7
 	backup_docker_image_cis_items = make(map[string]api.RESTBenchCheck)
 	backup_complianceSet          = make(map[string]map[string]bool)
 )
