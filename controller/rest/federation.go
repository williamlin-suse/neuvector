package rest

import (
	"bytes"
	"crypto/tls"
	"crypto/x509"
	"encoding/base64"
	"encoding/gob"
	"encoding/json"
	"errors"
	"fmt"
	"io"
	"mime"
	"net/http"
	"net/http/cookiejar"
	"net/url"
	"os"
	"os/signal"
	"regexp"
	"strconv"
	"strings"
	"sync"
	"sync/atomic"
	"syscall"
	"time"

	log "github.com/sirupsen/logrus"

	"github.com/julienschmidt/httprouter"
	"github.com/neuvector/neuvector/controller/access"
	"github.com/neuvector/neuvector/controller/api"
	"github.com/neuvector/neuvector/controller/cache"
	"github.com/neuvector/neuvector/controller/common"
	"github.com/neuvector/neuvector/controller/kv"
	admission "github.com/neuvector/neuvector/controller/nvk8sapi/nvvalidatewebhookcfg"
	"github.com/neuvector/neuvector/controller/resource"
	"github.com/neuvector/neuvector/share"
	"github.com/neuvector/neuvector/share/cluster"
	"github.com/neuvector/neuvector/share/utils"
)

type RoleRquired int

type cmdResponse struct {
	id     string
	result int
}

type tNvHttpClient struct {
	httpClient  *http.Client
	proxyUrlStr string // non-empty for connection thru proxy
	basicAuth   string // non-empty for proxy that requires auth
}

const (
	_fedAdminRequired RoleRquired = iota
	_adminRequired
	_localAdminRequired
	_readerRequired
	_fedReaderRequired
)

const (
	_notForward = false
	_isForward  = true
)

const (
	_cmdPollFedRules      = "poll"
	_cmdForcePullFedRules = "force_pull"
)

const (
	FedRoleAny         = "*"
	FedRoleMasterJoint = "~"
)

const (
	_tagJoinFed            = "join"
	_tagJoinPending        = "pending"
	_tagVerifyJointCluster = "verify"
	_tagAuthJointCluster   = "auth"
	_tagPingJointCluster   = "ping"
	_tagPollMasterCluster  = "poll"
	_tagDeployFedPolicy    = "deploy" // notify joint clusters to poll fed rules/settings. triggered by fed policy changes implicitly
	_tagFedSyncPolicy      = "sync"   // notify joint clusters to poll fed rules/settings. triggered by explicit REST api request
	_tagKickJointCluster   = "remove"
	_tagLeaveFed           = "leave"
	_tagDismissFed         = "dismiss"
	_tagFedForward         = "forward"

	_headerProxy = "X-NV-Proxy"
)

const (
	_fedSuccess               = iota // do not change order
	_fedCmdUnknown                   // do not change order
	_fedCmdReceived                  // do not change order
	_fedCmdReqError                  // do not change order
	_fedMasterUpgradeRequired = 101  // do not change
	_fedJointUpgradeRequired  = 102  // do not change
	_fedClusterUpgradeOngoing = 103  // do not change
	_fedJointVersionTooNew    = 104  // do not change
	_fedClusterConnected      = 200  // do not change
	_fedClusterJoined         = 201  // do not change
	_fedClusterOutOfSync      = 202  // do not change
	_fedClusterSynced         = 203  // do not change
	_fedClusterDisconnected   = 204  // do not change
	_fedClusterKicked         = 205  // do not change
	_fedClusterLeft           = 206  // do not change
	_fedLicenseDisallowed     = 207  // do not change
	_fedClusterPinging        = 208  // do not change
	_fedClusterSyncing        = 209  // do not change
	_fedClusterJoinPending    = 210  // do not change
	_fedClusterNetworkError   = 300  // do not change. this state is not visible on UI
	_fedClusterImporting      = 301  // do not change. this state is not visible on UI
)

const clusterAuthTimeout = time.Duration(10 * time.Second)
const restForInstantPing = time.Duration(8 * time.Second)

const jsonContentType = "application/json"

const _maxRegCollectCount int = 2

const (
	const_no_proxy = iota
	const_https_proxy
	const_http_proxy
)

var _isLeader uint32
var reqTokenLock sync.Mutex

var _fedPingOngoing uint32
var _fedPollOngoing uint32
var _fedScanDataPollOngoing uint32
var _fedDeployCount uint32
var _fedFullPolling uint32                                                                      // 0: modified rules polling, 1: full rules polling
var _fedPollInterval uint32 = 1                                                                 // in minutes
var _fedPollingTimer *time.Timer = time.NewTimer(time.Minute * time.Duration(_fedPollInterval)) // for joint clusters to poll master cluster
var _fedPingInterval uint32 = 1                                                                 // in minutes
var _fedPingTimer *time.Timer = time.NewTimer(time.Minute * time.Duration(_fedPingInterval))    // for master cluster to ping master clusters
var _lastFedMemberPingTime time.Time = time.Now()
var _masterClusterIP string
var _fixedJoinToken string

var _sysHttpsProxy share.CLUSProxy
var _sysHttpProxy share.CLUSProxy
var _sysProxyMutex sync.RWMutex // for accessing _sysHttpsProxy/_sysHttpProxy

var _proxyOptionHistory = make(map[string]int8) // key is clusterID. "" means it's for communication with master; value is 0(no proxy), 1(https proxy), 2(http proxy)
var _nvHttpClients [3]*tNvHttpClient            // index is 0(no proxy), 1(https proxy), 2(http proxy)
var _httpClientMutex sync.RWMutex

var jointNWErrCount map[string]int // key: joint cluster id, value: consecutive ping failure count because of http.Client.Do()

var _clusterStatusMap = map[int]string{
	_fedSuccess:               api.FedClusterStatusNone,
	_fedCmdUnknown:            api.FedClusterStatusCmdUnknown,
	_fedCmdReceived:           api.FedClusterStatusCmdReceived,
	_fedCmdReqError:           api.FedClusterStatusCmdReqError,
	_fedMasterUpgradeRequired: api.FedStatusMasterUpgradeRequired,
	_fedJointUpgradeRequired:  api.FedStatusJointUpgradeRequired,
	_fedClusterUpgradeOngoing: api.FedStatusClusterUpgradeOngoing,
	_fedJointVersionTooNew:    api.FedStatusJointVersionTooNew,
	_fedClusterConnected:      api.FedStatusClusterConnected,
	_fedClusterJoined:         api.FedStatusClusterJoined,
	_fedClusterOutOfSync:      api.FedStatusClusterOutOfSync,
	_fedClusterSynced:         api.FedStatusClusterSynced,
	_fedClusterDisconnected:   api.FedStatusClusterDisconnected,
	_fedClusterKicked:         api.FedStatusClusterKicked,
	_fedClusterLeft:           api.FedStatusClusterLeft,
	_fedLicenseDisallowed:     api.FedStatusLicenseDisallowed,
	_fedClusterPinging:        api.FedStatusClusterPinging,
	_fedClusterSyncing:        api.FedStatusClusterSyncing,
	_fedClusterJoinPending:    api.FedStatusClusterPending,
}

var ibmSACfg share.CLUSIBMSAConfig

func LeadChangeNotify(leader bool) {
	log.WithFields(log.Fields{"isLeader": leader, "_isLeader": _isLeader}).Info()
	if leader {
		if k8sPlatform {
			if isOldLeader := atomic.LoadUint32(&_isLeader); isOldLeader == 0 && crdReqMgr != nil {
				// this controller just gains leader role
				crdReqMgr.reloadRecordList()
			}
		}
		atomic.StoreUint32(&_isLeader, 1)
		if k8sPlatform && leader {
			k8sInfo := map[string]string{
				resource.NvAdmSvcName: resource.NvAdmValidatingName,
				resource.NvCrdSvcName: resource.NvCrdValidatingName,
			}
			for svcName, nvAdmName := range k8sInfo {
				cn := fmt.Sprintf("%s.%s.svc", svcName, resource.NvAdmSvcNamespace)
				if cert, _, err := clusHelper.GetObjectCertRev(cn); !cert.IsEmpty() {
					admission.ResetCABundle(svcName, []byte(cert.Cert))
					cacher.SyncAdmCtrlStateToK8s(svcName, nvAdmName, false)
				} else {
					log.WithFields(log.Fields{"cn": cn, "err": err}).Error("no cert")
				}
			}
		}
	} else {
		if k8sPlatform {
			isOldLeader := atomic.LoadUint32(&_isLeader)
			atomic.StoreUint32(&_isLeader, 0)
			if isOldLeader == 1 && crdReqMgr != nil {
				// this controller just lost leader role
				crdReqMgr.reloadRecordList()
			}
		}
	}
	if fedRole := cacher.GetFedMembershipRoleNoAuth(); fedRole == api.FedRoleMaster {
		if leader {
			_fedPingTimer.Reset(time.Minute * time.Duration(atomic.LoadUint32(&_fedPingInterval)))
		} else {
			_fedPingTimer.Stop()
		}
	} else if fedRole == api.FedRoleJoint {
		if leader {
			_fedPollingTimer.Reset(time.Minute * time.Duration(atomic.LoadUint32(&_fedPollInterval)))
		} else {
			_fedPollingTimer.Stop()
		}
	} else {
		_fedPingTimer.Stop()
		_fedPollingTimer.Stop()
	}

	if leader {
		if cfg, _ := clusHelper.GetSystemConfigRev(access.NewReaderAccessControl()); cfg != nil {
			if cfg.IBMSAConfigNV.EpEnabled && cfg.IBMSAConfigNV.EpStart == 1 {
				var param interface{} = &cfg.IBMSAConfig
				StartStopFedPingPoll(share.StartPostToIBMSA, 0, param)
			}
		}
	} else {
		// if this controller just lost leadership, do not post to IBM SA in this controller until it becomes leader again
		StartStopFedPingPoll(share.StopPostToIBMSA, 0, nil)
	}
}

func cacheFedEvent(ev share.TLogEvent, msg, fullname, remote, session string, roles map[string]string) error {
	if ev >= share.CLUSEvFedPromote && ev <= share.CLUSEvFedPolicySync {
		alog := share.CLUSEventLog{
			Event:          ev,
			HostID:         localDev.Host.ID,
			HostName:       localDev.Host.Name,
			ControllerID:   localDev.Ctrler.ID,
			ControllerName: localDev.Ctrler.Name,
			ReportedAt:     time.Now().UTC(),
			User:           fullname,
			UserRoles:      roles,
			UserAddr:       remote,
			UserSession:    session,
			Msg:            msg,
		}
		evqueue.Append(&alog)
	}

	return nil
}

func lockClusKey(w http.ResponseWriter, key string) (cluster.LockInterface, error) {
	lock, err := clusHelper.AcquireLock(key, clusterLockWait)
	if err != nil {
		log.WithFields(log.Fields{"error": err, "key": key}).Error("Failed to acquire cluster lock")
		if w != nil {
			restRespErrorMessage(w, http.StatusInternalServerError, api.RESTErrFailLockCluster, err.Error())
		}
		return nil, err
	} else {
		return lock, err
	}
}

func purgeFedRules() {
	var err error
	var lock cluster.LockInterface
	if lock, err = lockClusKey(nil, share.CLUSLockFedKey); err != nil {
		return
	}
	defer clusHelper.ReleaseLock(lock)

	cleanFedRules()
}

func FedPollingClient(leader, purgeFedRulesOnJoint bool) {
	if leader {
		atomic.StoreUint32(&_isLeader, 1)
	} else {
		atomic.StoreUint32(&_isLeader, 0)
	}
	if m := clusHelper.GetFedMembership(); m != nil {
		if m.FedRole == api.FedRoleMaster {
			_fedPollingTimer.Stop()
			if leader {
				go pingJointClusters()
			}
		} else if m.FedRole == api.FedRoleJoint {
			_fedPingTimer.Stop()
			if purgeFedRulesOnJoint {
				purgeFedRules()
			}
			pollFedRules(false, 1)
		} else {
			_fedPingTimer.Stop()
			_fedPollingTimer.Stop()
		}
	}
	cSig := make(chan os.Signal, 1)
	signal.Notify(cSig, os.Interrupt, syscall.SIGTERM)
Loop:
	for {
		select {
		case <-_fedPollingTimer.C:
			fullPolling := atomic.SwapUint32(&_fedFullPolling, 0)
			if pollFedRules(fullPolling == 1, 1) {
				if leader := atomic.LoadUint32(&_isLeader); leader == 1 {
					_fedPollingTimer.Reset(time.Minute * time.Duration(atomic.LoadUint32(&_fedPollInterval)))
				} else {
					_fedPollingTimer.Stop()
				}
			}
		case <-cSig:
			break Loop
		}
	}
}

func isFedOpAllowed(expectedFedRole string, roleRequired RoleRquired, w http.ResponseWriter, r *http.Request) (*access.AccessControl, *loginSession) {
	acc, login := getAccessControl(w, r, "")
	if acc == nil {
		return nil, nil
	} else {
		var ok bool
		switch roleRequired {
		case _fedAdminRequired:
			ok = acc.IsFedAdmin()
		case _fedReaderRequired:
			ok = acc.IsFedReader() || acc.IsFedAdmin() || acc.HasPermFed()
		case _adminRequired:
			ok = acc.CanWriteCluster()
		case _localAdminRequired:
			if acc.CanWriteCluster() && (login.server == "" || strings.HasPrefix(login.mainSessionID, _rancherSessionPrefix)) {
				ok = true
			}
		case _readerRequired:
			ok = acc.HasGlobalPermissions(share.PERMS_CLUSTER_READ, 0)
		}
		if !ok {
			restRespAccessDenied(w, login)
			return nil, nil
		}
	}

	var fedRole string
	var err error
	if acc.HasPermFed() {
		fedRole, err = cacher.GetFedMembershipRole(access.NewReaderAccessControl())
	} else {
		fedRole, err = cacher.GetFedMembershipRole(acc)
	}
	if err != nil {
		restRespNotFoundLogAccessDenied(w, login, err)
		return nil, nil
	} else if expectedFedRole == FedRoleMasterJoint {
		if fedRole != api.FedRoleMaster && fedRole != api.FedRoleJoint {
			restRespError(w, http.StatusBadRequest, api.RESTErrOpNotAllowed)
			return nil, nil
		}
	} else if expectedFedRole != FedRoleAny && fedRole != expectedFedRole {
		restRespError(w, http.StatusBadRequest, api.RESTErrOpNotAllowed)
		return nil, nil
	}

	return acc, login
}

func isFedRulesCleanupOngoing(w http.ResponseWriter) bool {
	if m := clusHelper.GetFedMembership(); m != nil && m.FedRole == api.FedRoleNone && m.PendingDismiss {
		if diff := time.Now().Sub(m.PendingDismissAt); diff.Minutes() <= 5 {
			restRespErrorMessage(w, http.StatusBadRequest, api.RESTErrOpNotAllowed, "Federate rules cleanup is still ongoing. Please try again later.")
			return true
		}
	}
	return false
}

// Be careful. This function is only for between-clusters joining/leaving APIs
func isNoAuthFedOpAllowed(expectedFedRole string, w http.ResponseWriter, r *http.Request, acc *access.AccessControl) bool {
	fedRole, err := cacher.GetFedMembershipRole(acc)
	if err != nil || (expectedFedRole != FedRoleAny && fedRole != expectedFedRole) {
		restRespError(w, http.StatusBadRequest, api.RESTErrOpNotAllowed)
		return false
	}

	return true
}

func getProxyURL(r *http.Request) (*url.URL, error) {
	value := r.Header.Get(_headerProxy)
	r.Header.Del(_headerProxy)
	if value != "" {
		return url.Parse(value)
	}
	return nil, nil
}

func createHttpClient(proxyOption int8, timeout time.Duration) (*http.Client, string, string) {
	var proxyUrlStr string
	var basicAuth string
	var proxy share.CLUSProxy

	// refer to http.DefaultTransport
	transport := &http.Transport{
		Proxy: getProxyURL,
		TLSClientConfig: &tls.Config{
			InsecureSkipVerify: true,
		},
		MaxIdleConns:       100,
		IdleConnTimeout:    90 * time.Second,
		DisableCompression: true,
	}
	if proxyOption != const_no_proxy {
		_sysProxyMutex.RLock()
		if proxyOption == const_http_proxy {
			proxy = _sysHttpProxy
		} else {
			proxy = _sysHttpsProxy
		}
		_sysProxyMutex.RUnlock()
	}
	if proxyOption != const_no_proxy && proxy.Enable {
		proxyUrlStr = proxy.URL
		if proxy.Username != "" {
			auth := fmt.Sprintf("%s:%s", proxy.Username, proxy.Password)
			basicAuth = "Basic " + base64.StdEncoding.EncodeToString([]byte(auth))
			transport.ProxyConnectHeader = http.Header{}
			transport.ProxyConnectHeader.Add("Proxy-Authorization", basicAuth)
		}
	}
	httpClient := &http.Client{
		Transport: transport,
		Timeout:   timeout,
	}
	jar, err := cookiejar.New(nil)
	if err != nil {
		log.WithFields(log.Fields{"proxyOption": proxyOption, "err": err}).Error("creating cookie jar")
	} else {
		httpClient.Jar = jar
	}

	return httpClient, proxyUrlStr, basicAuth
}

func getProxyOptions(id string, useProxy int8) []int8 {
	var ok bool
	var lastProxyOption int8
	var httpsProxyEnabled bool
	var httpProxyEnabled bool

	_sysProxyMutex.RLock()
	httpsProxyEnabled = _sysHttpsProxy.Enable
	httpProxyEnabled = _sysHttpProxy.Enable
	_sysProxyMutex.RUnlock()

	if (useProxy == const_https_proxy && !httpsProxyEnabled) || (useProxy == const_http_proxy && !httpProxyEnabled) {
		useProxy = const_no_proxy
	}

	_httpClientMutex.RLock()
	lastProxyOption, ok = _proxyOptionHistory[id]
	_httpClientMutex.RUnlock()
	if ok && (lastProxyOption == const_https_proxy && !httpsProxyEnabled) || (lastProxyOption == const_http_proxy && !httpProxyEnabled) {
		lastProxyOption = const_no_proxy
	}

	proxyOptions := make([]int8, 0, 4)
	if !ok {
		// this is the first http connection to this remote ep
		proxyOptions = append(proxyOptions, useProxy)
	} else {
		// we know whether proxy is used in the last http connection to this remote ep
		proxyOptions = append(proxyOptions, lastProxyOption)
		if useProxy != lastProxyOption {
			proxyOptions = append(proxyOptions, useProxy)
		}
	}
	hasNoProxyOption := false
	for _, proxyOption := range proxyOptions {
		if proxyOption == const_no_proxy {
			hasNoProxyOption = true
			break
		}
	}
	if !hasNoProxyOption {
		// we will always try http connection to this remote ep without proxy at the last
		proxyOptions = append(proxyOptions, const_no_proxy)
	}

	return proxyOptions
}

func sendRestRequest(idTarget string, method, urlStr, token, cntType, jointTicket, jointID string, cookie *http.Cookie,
	body []byte, logError bool, specificProxy *int8, acc *access.AccessControl) ([]byte, int, bool, error) {

	var useProxy int8
	var data []byte
	var statusCode int
	var usedProxy bool
	var err error

	if idTarget == "rancher" || idTarget == "telemetry" {
		if strings.HasPrefix(urlStr, "https://") {
			useProxy = const_https_proxy
		} else if strings.HasPrefix(urlStr, "http://") {
			useProxy = const_http_proxy
		}
	} else {
		if specificProxy != nil {
			useProxy = *specificProxy
		} else {
			_, useProxy = cacher.GetFedLocalRestInfo(acc)
		}
	}
	proxyOptions := getProxyOptions(idTarget, useProxy)

	for _, proxyOption := range proxyOptions {
		var nvHttpClient *tNvHttpClient

		_httpClientMutex.RLock()
		nvHttpClient = _nvHttpClients[proxyOption]
		_httpClientMutex.RUnlock()
		if nvHttpClient == nil {
			httpClient, proxyUrlStr, basicAuth := createHttpClient(proxyOption, clusterAuthTimeout)
			nvHttpClient = &tNvHttpClient{
				httpClient:  httpClient,
				proxyUrlStr: proxyUrlStr,
				basicAuth:   basicAuth,
			}
			_httpClientMutex.Lock()
			_nvHttpClients[proxyOption] = nvHttpClient
			_httpClientMutex.Unlock()
		}
		if data, statusCode, err = sendRestReqInternal(nvHttpClient, method, urlStr, token, cntType,
			jointTicket, jointID, proxyOption, cookie, body, logError); err == nil {

			_httpClientMutex.Lock()
			_proxyOptionHistory[idTarget] = proxyOption
			_httpClientMutex.Unlock()
			if proxyOption != const_no_proxy {
				usedProxy = true
			}
			break
		}
	}

	return data, statusCode, usedProxy, err
}

func sendRestReqInternal(nvHttpClient *tNvHttpClient, method, urlStr, token, cntType, jointTicket, jointID string,
	proxyOption int8, cookie *http.Cookie, body []byte, logError bool) ([]byte, int, error) {

	var httpClient *http.Client = nvHttpClient.httpClient
	var req *http.Request
	var gzipped bool
	var err error

	if jointTicket != "" && jointID != "" {
		if len(body) > gzipThreshold {
			body = utils.GzipBytes(body)
			gzipped = true
		}
	}

	switch method {
	case "GET":
		req, err = http.NewRequest(method, urlStr, nil)
	default:
		req, err = http.NewRequest(method, urlStr, bytes.NewBuffer(body))
	}
	if err != nil {
		log.WithFields(log.Fields{"url": urlStr, "error": err, "proxyOption": proxyOption}).Error("Failed to create request")
		return nil, 0, err
	}
	if cntType == "" {
		req.Header.Set("Accept", jsonContentType)
		req.Header.Set("Content-Type", jsonContentType)
	} else {
		req.Header.Set("Accept", cntType)
		req.Header.Set("Content-Type", cntType)
	}
	req.Header.Set("Accept-Encoding", "gzip")
	req.Header.Set(_headerProxy, nvHttpClient.proxyUrlStr)
	if jointTicket != "" {
		req.Header.Set("X-NV-Joint-Ticket", jointTicket)
	}
	if jointID != "" {
		req.Header.Set("X-NV-Joint-ID", jointID)
	}
	if gzipped {
		req.Header.Set("Content-Encoding", "gzip")
	}
	if token != "" {
		req.Header.Set(api.RESTTokenHeader, token)
	}
	if cookie != nil {
		req.AddCookie(cookie)
	}

	resp, err := httpClient.Do(req)
	if err != nil {
		if logError {
			log.WithFields(log.Fields{"url": urlStr, "err": err, "proxyOption": proxyOption, "timeout": httpClient.Timeout}).Error("Failed to make request")
		}
		errMsg := err.Error()
		if idx := strings.Index(errMsg, urlStr); idx >= 0 {
			errMsg = errMsg[idx+len(urlStr):]
			if len(errMsg) > 1 && errMsg[0] == '"' {
				errMsg = errMsg[1:]
			}
			if len(errMsg) > 0 && errMsg[0] == ':' {
				errMsg = errMsg[1:]
			}
			err = errors.New(strings.Trim(errMsg, " "))
		}
		return nil, 0, err
	}
	defer resp.Body.Close()

	data, err := io.ReadAll(resp.Body)
	if err != nil {
		log.WithFields(log.Fields{"url": urlStr, "status": resp.Status, "proxyOption": proxyOption}).Error("Read data fail")
		return nil, 0, err
	} else {
		if resp.StatusCode != http.StatusOK {
			if logError {
				log.WithFields(log.Fields{"url": urlStr, "status": resp.Status, "proxyOption": proxyOption, "timeout": httpClient.Timeout}).Error("Request failed")
			}
			err = errors.New(resp.Status)
		} else {
			switch resp.Header.Get("Content-Encoding") {
			case "gzip":
				data = utils.GunzipBytes(data)
			}
		}
		return data, resp.StatusCode, err
	}
}

func RestConfig(cmd, interval uint32, param1 interface{}, param2 interface{}) error {
	var err error
	switch cmd {
	case share.UpdateProxyInfo:
		if param1 != nil && param2 != nil {
			var oldHttpsProxy share.CLUSProxy
			var oldHttpProxy share.CLUSProxy

			_sysProxyMutex.RLock()
			oldHttpsProxy = _sysHttpsProxy
			oldHttpProxy = _sysHttpProxy
			_sysProxyMutex.RUnlock()

			newHttpsProxy, _ := param1.(*share.CLUSProxy)
			newHttpProxy, _ := param2.(*share.CLUSProxy)
			newProxies := []*share.CLUSProxy{newHttpsProxy, newHttpProxy}
			oldProxies := []share.CLUSProxy{oldHttpsProxy, oldHttpProxy}
			cachedProxies := []*share.CLUSProxy{&_sysHttpsProxy, &_sysHttpProxy}
			proxyOptions := []int8{const_https_proxy, const_http_proxy}

			for i := 0; i < len(proxyOptions); i++ {
				proxyOption := proxyOptions[i]
				if newProxy := *(newProxies[i]); newProxy != oldProxies[i] {
					_sysProxyMutex.Lock()
					*(cachedProxies[i]) = newProxy
					_sysProxyMutex.Unlock()

					var newBasicAuth string
					var nvHttpClient *tNvHttpClient

					if newProxy.Username != "" {
						auth := fmt.Sprintf("%s:%s", newProxy.Username, newProxy.Password)
						newBasicAuth = "Basic " + base64.StdEncoding.EncodeToString([]byte(auth))
					}
					_httpClientMutex.RLock()
					nvHttpClient = _nvHttpClients[proxyOption]
					_httpClientMutex.RUnlock()
					// no need to reconstruct a new http client when only proxy url changes.
					// however, if proxy auth changes, we need to reconstruct a new http client because transport ProxyConnectHeader is a map
					if nvHttpClient == nil || newBasicAuth != nvHttpClient.basicAuth {
						newHttpClient, proxyUrlStr, basicAuth := createHttpClient(proxyOption, clusterAuthTimeout)
						newNvHttpClient := &tNvHttpClient{
							httpClient:  newHttpClient,
							proxyUrlStr: proxyUrlStr,
							basicAuth:   basicAuth,
						}
						_httpClientMutex.Lock()
						_nvHttpClients[proxyOption] = newNvHttpClient
						_httpClientMutex.Unlock()
						if nvHttpClient != nil && nvHttpClient.httpClient != nil {
							nvHttpClient.httpClient.CloseIdleConnections()
						}
					} else {
						if nvHttpClient.proxyUrlStr != newProxy.URL {
							// only proxy url changes
							nvHttpClient.proxyUrlStr = newProxy.URL
						}
					}
				}
			}
		}
	}

	return err
}

func initHttpClients() {
	if cfg, _ := clusHelper.GetSystemConfigRev(access.NewReaderAccessControl()); cfg != nil {
		_sysProxyMutex.Lock()
		_sysHttpsProxy = cfg.RegistryHttpsProxy
		_sysHttpProxy = cfg.RegistryHttpProxy
		_sysProxyMutex.Unlock()
	}
	for _, proxyOption := range []int8{const_no_proxy, const_https_proxy, const_http_proxy} {
		httpClient, proxyUrlStr, basicAuth := createHttpClient(proxyOption, clusterAuthTimeout)
		_httpClientMutex.Lock()
		if _nvHttpClients[proxyOption] == nil {
			_nvHttpClients[proxyOption] = &tNvHttpClient{
				httpClient:  httpClient,
				proxyUrlStr: proxyUrlStr,
				basicAuth:   basicAuth,
			}
		}
		_httpClientMutex.Unlock()
	}
}

// it returns (headers, statusCode, data, proxyUsed, err)
func sendReqToJointCluster(rc share.CLUSRestServerInfo, clusterID, token, method, request, contentType, tag, txnID string,
	body []byte, gzipped, forward, remoteExport, logError bool, acc *access.AccessControl) (map[string]string, int, []byte, bool, error) {

	var headers map[string]string
	var statusCode int
	var data []byte
	var usedProxy bool
	var scanRepository bool
	var err error

	_, useProxy := cacher.GetFedLocalRestInfo(acc)
	proxyOptions := getProxyOptions(clusterID, useProxy)

	if method == http.MethodPost && request == "/v1/scan/repository" {
		scanRepository = true
	}

	urlStr := fmt.Sprintf("https://%s:%d/%s", rc.Server, rc.Port, request)
	for _, proxyOption := range proxyOptions {
		var nvHttpClient *tNvHttpClient

		_httpClientMutex.RLock()
		nvHttpClient = _nvHttpClients[proxyOption]
		_httpClientMutex.RUnlock()
		if scanRepository {
			nvHttpClient.httpClient.Timeout = repoScanLingeringDuration + time.Duration(30*time.Second)
		}
		headers, statusCode, data, err = sendReqToJointClusterInternal(nvHttpClient, method, urlStr, token, contentType, tag, txnID,
			proxyOption, body, gzipped, forward, remoteExport, logError)
		if scanRepository {
			nvHttpClient.httpClient.Timeout = clusterAuthTimeout
		}
		if err == nil {
			_httpClientMutex.Lock()
			_proxyOptionHistory[clusterID] = proxyOption
			_httpClientMutex.Unlock()
			if proxyOption != const_no_proxy {
				usedProxy = true
			}
			break
		}
	}

	return headers, statusCode, data, usedProxy, err
}

func sendReqToJointClusterInternal(nvHttpClient *tNvHttpClient, method, urlStr, token, contentType, tag, txnID string,
	proxyOption int8, body []byte, gzipped, forward, remoteExport, logError bool) (map[string]string, int, []byte, error) {

	var httpClient *http.Client = nvHttpClient.httpClient

	req, err := http.NewRequest(method, urlStr, bytes.NewBuffer(body))
	if err != nil {
		log.WithFields(log.Fields{"url": urlStr, "tag": tag, "error": err, "proxyOption": proxyOption}).Error("Failed to create request")
		return nil, 0, nil, err
	}

	req.Header.Set("Content-Type", contentType)
	req.Header.Set("Accept-Encoding", "gzip")
	req.Header.Set(_headerProxy, nvHttpClient.proxyUrlStr)
	if gzipped {
		req.Header.Set("Content-Encoding", "gzip")
	}
	if token != "" {
		req.Header.Set(api.RESTTokenHeader, token)
	}
	if txnID != "" {
		req.Header.Set("X-Transaction-ID", txnID)
	}

	resp, err := httpClient.Do(req)
	if err != nil {
		if logError {
			log.WithFields(log.Fields{"url": urlStr, "tag": tag, "error": err, "proxyOption": proxyOption, "timeout": httpClient.Timeout}).Error("Failed to make request")
		}
		return nil, 0, nil, err
	}
	defer resp.Body.Close()

	data, err := io.ReadAll(resp.Body)
	if err != nil {
		if logError {
			log.WithFields(log.Fields{"url": urlStr, "tag": tag, "error": err, "proxyOption": proxyOption, "timeout": httpClient.Timeout}).Error("Read data fail")
		}
		return nil, 0, nil, err
	} else if !forward { // we do decompression only when it's not a forward request because the caller will try to decompress it again
		switch resp.Header.Get("Content-Encoding") {
		case "gzip":
			data = utils.GunzipBytes(data)
		}
		return nil, resp.StatusCode, data, nil
	} else {
		// it's a forward request
		headers := make(map[string]string, 3)
		hNames := []string{"Content-Encoding", "X-Transaction-ID", "Cache-Control", "Content-Type"}
		if remoteExport {
			hNames = append(hNames, "Content-Disposition")
		}
		for _, hName := range hNames {
			if v := resp.Header.Get(hName); v != "" {
				headers[hName] = v
			}
		}
		return headers, resp.StatusCode, data, nil
	}
}

// called by master cluster only
func getJointClusterToken(rc *share.CLUSFedJointClusterInfo, clusterID string, user *share.CLUSUser, refreshToken bool,
	acc *access.AccessControl, login *loginSession) (string, error) {

	if user == nil || (user.Role != api.UserRoleFedAdmin && user.Role != api.UserRoleFedReader && !user.ExtraPermits.HasPermFed()) {
		return "", common.ErrObjectAccessDenied
	}

	reqTokenLock.Lock()
	defer reqTokenLock.Unlock()

	if !refreshToken {
		return cacher.GetFedJoinedClusterToken(clusterID, login.id, acc)
	} else {
		reqTo := &api.RESTFedAuthData{
			ClientIP:       _masterClusterIP,
			MasterUsername: login.fullname,
			JointUsername:  common.DefaultAdminUser,
			// master token is for requesting regular jwt token from joint cluster. It can be validated by joint cluster based on shared secret/key/cert between master & joint clusters
			MasterToken: jwtGenFedMasterToken(user, login, rc.ID, rc.Secret),
		}
		if reqTo.MasterToken == "" {
			return "", common.ErrObjectAccessDenied
		}

		var err error
		var data []byte
		var statusCode int
		var proxyUsed bool
		body, _ := json.Marshal(reqTo)
		// call joint cluster for generating a regular auth token
		if _, statusCode, data, proxyUsed, err = sendReqToJointCluster(rc.RestInfo, clusterID, "", http.MethodPost, "v1/fed_auth",
			"", jsonContentType, _tagAuthJointCluster, body, false, _notForward, false, true, acc); err == nil {
			if statusCode != http.StatusOK {
				log.WithFields(log.Fields{"cluster": rc.RestInfo.Server, "status": statusCode, "proxyUsed": proxyUsed}).Error("Unable to authenticate with the cluster")
				err = errors.New("Unable to authenticate with the cluster")
			} else {
				tokenData := api.RESTTokenData{}
				if err = json.Unmarshal(data, &tokenData); err == nil {
					cacher.SetFedJoinedClusterToken(clusterID, login.id, tokenData.Token.Token)
					return tokenData.Token.Token, nil
				} else {
					log.WithFields(log.Fields{"cluster": rc.RestInfo.Server, "proxyUsed": proxyUsed, "error": err}).Error("unmarshal token")
				}
			}
		} else {
			if statusCode == http.StatusUnauthorized {
				reloadJointPubPrivKey(api.FedRoleMaster, clusterID)
			}
		}
		return "", err
	}
}

func talkToJointCluster(rc *share.CLUSFedJointClusterInfo, method, request, id, tag string, body []byte, ch chan<- cmdResponse,
	acc *access.AccessControl, login *loginSession, talkRounds []bool) int {
	log.WithFields(log.Fields{"method": method, "id": id}).Debug()
	user, _, _ := clusHelper.GetUserRev(login.fullname, acc)
	cmdResp := cmdResponse{id: id, result: _fedClusterDisconnected}
	var status int

	if len(talkRounds) == 0 {
		talkRounds = []bool{false, true}
	}
	// we cache the token for forwarded requests(to joint clusters). so we try the cached token first and ask for a new token if necessary.
	for _, refreshToken := range talkRounds {
		status = http.StatusBadRequest
		if token, err := getJointClusterToken(rc, id, user, refreshToken, acc, login); token != "" { // get a regular token for accessing joint cluster
			if _, statusCode, data, proxyUsed, err := sendReqToJointCluster(rc.RestInfo, id, token, method,
				request, jsonContentType, tag, "", body, false, _notForward, false, refreshToken, acc); err == nil {
				if statusCode == http.StatusRequestTimeout {
					continue
				} else if statusCode == http.StatusOK || statusCode == http.StatusCreated || statusCode == http.StatusAccepted {
					status = http.StatusOK
					if ch != nil {
						var result api.RESTFedInternalCommandResp
						if err := json.Unmarshal(data, &result); err == nil {
							cmdResp.result = result.Result
						}
					}
					break
				} else {
					status = statusCode
					cacher.SetFedJoinedClusterToken(id, login.id, "")
					log.WithFields(log.Fields{"cluster": rc.RestInfo.Server, "status": status, "proxyUsed": proxyUsed}).Error("failed to send")
				}
			}
		} else if refreshToken {
			if err == common.ErrObjectAccessDenied {
				cmdResp.result = _fedCmdReqError
				break
			}
		}
	}
	if ch != nil {
		ch <- cmdResp
	}
	return status
}

// share.CLUSLockFedKey lock is owned by caller
func informFedDismissed(joinedCluster share.CLUSFedJointClusterInfo, bodyTo []byte, ch chan<- bool, acc *access.AccessControl, login *loginSession) {
	talkToJointCluster(&joinedCluster, http.MethodPost, "v1/fed/remove_internal", joinedCluster.ID, _tagDismissFed, bodyTo, nil, acc, login, nil)
	_, jointKeyPath, jointCertPath := kv.GetFedTlsKeyCertPath("", joinedCluster.ID)
	os.Remove(jointKeyPath)
	os.Remove(jointCertPath)
	_setFedJointPrivateKey(joinedCluster.ID, nil)
	clusHelper.DeleteFedJointCluster(joinedCluster.ID)
	if ch != nil {
		ch <- true
	}
}

func revertMappedFedRoles(groupRoleMappings []*share.GroupRoleMapping) {
	for _, groupRoleMapping := range groupRoleMappings {
		if groupRoleMapping.GlobalRole == api.UserRoleFedAdmin {
			groupRoleMapping.GlobalRole = api.UserRoleAdmin
		} else if groupRoleMapping.GlobalRole == api.UserRoleFedReader {
			groupRoleMapping.GlobalRole = api.UserRoleReader
		}
		if groupRoleMapping.RoleDomains != nil {
			if _, ok := groupRoleMapping.RoleDomains[groupRoleMapping.GlobalRole]; ok {
				delete(groupRoleMapping.RoleDomains, groupRoleMapping.GlobalRole)
			}
		}
	}
}

func revertFedRoles(acc *access.AccessControl) {
	fedAdjusted := map[string]string{api.UserRoleFedAdmin: api.UserRoleAdmin, api.UserRoleFedReader: api.UserRoleReader}
	users := clusHelper.GetAllUsers(acc)
	for _, user := range users {
		if adjusted, ok := fedAdjusted[user.Role]; ok {
			clusHelper.ConfigFedRole(user.Fullname, adjusted, acc)
		}
	}

	servers := clusHelper.GetAllServers(acc)
	for _, server := range servers {
		if !isAuthServer(server) {
			continue
		}
		retry := 0
		for retry < retryClusterMax {
			cs, rev, _ := clusHelper.GetServerRev(server.Name, acc)
			if cs != nil {
				if cs.LDAP != nil {
					revertMappedFedRoles(cs.LDAP.GroupMappedRoles)
				} else if cs.SAML != nil {
					revertMappedFedRoles(cs.SAML.GroupMappedRoles)
				} else if cs.OIDC != nil {
					revertMappedFedRoles(cs.OIDC.GroupMappedRoles)
				}
				if err := clusHelper.PutServerRev(cs, rev); err == nil {
					break
				}
			}
			retry++
		}
		if retry >= retryClusterMax {
			log.WithFields(log.Fields{"server": server.Name}).Error("Revert fed role fails")
		}
	}
}

// caller must own share.CLUSLockFedKey lock
func cleanFedRules() {
	admRules := &share.CLUSAdmissionRules{
		RuleMap:   make(map[uint32]*share.CLUSAdmissionRule),
		RuleHeads: []*share.CLUSRuleHead{},
	}
	replaceFedAdmissionRules(share.FedAdmCtrlExceptRulesType, admRules)
	replaceFedAdmissionRules(share.FedAdmCtrlDenyRulesType, admRules)

	resRulesData := &share.CLUSFedResponseRulesData{
		Rules:     make(map[uint32]*share.CLUSResponseRule),
		RuleHeads: make([]*share.CLUSRuleHead, 0),
	}
	replaceFedResponseRules(resRulesData.Rules, resRulesData.RuleHeads)

	deleteFedGroupPolicy()

	txn := cluster.Transact()
	defer txn.Close()

	txn.Delete(share.CLUSFedKey(share.CFGEndpointSystem))
	clusHelper.PutFedRulesRevision(txn, share.CLUSEmptyFedRulesRevision())
	clusHelper.PutFedSettings(txn, share.CLUSFedSettings{})
	txn.Delete(share.CLUSScanStateKey(share.CLUSFedScanDataRevSubKey))
	fedRegs := clusHelper.GetAllRegistry(share.ScopeFed)
	for _, reg := range fedRegs {
		clusHelper.DeleteRegistry(txn, reg.Name)
	}

	if ok, err := txn.Apply(); err != nil || !ok {
		log.WithFields(log.Fields{"ok": ok, "error": err}).Error("Atomic write to the cluster failed")
	}

}

func leaveFedCleanup(masterID, jointID string, lockAcquired bool) {
	var err error
	var lock cluster.LockInterface
	if !lockAcquired {
		if lock, err = lockClusKey(nil, share.CLUSLockFedKey); err != nil {
			return
		}
		defer clusHelper.ReleaseLock(lock)
	}

	masterCaCertPath, jointKeyPath, jointCertPath := kv.GetFedTlsKeyCertPath(masterID, jointID)
	os.Remove(masterCaCertPath)
	os.Remove(jointKeyPath)
	os.Remove(jointCertPath)
	clusHelper.DeleteFedJointClusterStatus(masterID)
	clusHelper.DeleteFedJointClusterStatus(jointID)
	delAllFedSessionTokens()
	resetFedJointKeys()
	cleanFedRules()
	cluster.Delete(share.CLUSUserKey(common.ReservedFedUser))
	clusHelper.DeleteRegistryKeys(common.RegistryFedRepoScanName)
}

func updateSystemClusterName(newName string, acc *access.AccessControl) string {
	name := cacher.GetSystemConfigClusterName(acc)
	if name == "" && newName == "" {
		// for upgraded nv, use default cluster name if cluster name in system config is empty
		newName = common.DefaultSystemConfig.ClusterName
	}
	if newName != "" && newName != name {
		retry := 0
		for retry < retryClusterMax {
			// Retrieve from the cluster
			cconf, rev := clusHelper.GetSystemConfigRev(acc)
			if cconf != nil {
				cconf.ClusterName = newName
				if err := clusHelper.PutSystemConfigRev(cconf, rev); err != nil {
					log.WithFields(log.Fields{"error": err, "rev": rev}).Error("write to cluster failed")
					retry++
				} else {
					break
				}
			}
		}
		if retry < retryClusterMax {
			name = newName
		}
	}

	return name
}

func updateClusterState(id, masterClusterID string, status int, cspUsage *share.CLUSClusterCspUsage, acc *access.AccessControl) bool {
	if status == _fedSuccess {
		return true
	}

	changed := false
	cached := cacher.GetFedJoinedClusterStatus(id, acc)
	if masterClusterID != "" {
		// _fedClusterConnected(200), _fedClusterJoined(201), _fedClusterOutOfSync(202), _fedClusterSynced(203)
		connectedStates := utils.NewSet(200, 201, 202, 203)
		if connectedStates.Contains(status) {
			now := time.Now()
			duration := time.Duration(cctx.CspPauseInterval*15) * time.Second
			if cached.LastConnectedTime.IsZero() || cached.Status != status || now.After(cached.LastConnectedTime.Add(duration)) {
				cached.LastConnectedTime = now
				changed = true
			}
		}
	}
	if cached.Status != status {
		if cached.Status == _fedClusterJoinPending && (status == _fedClusterLeft || status == _fedClusterDisconnected) {
			// do not change joint cluster status
		} else {
			cached.Status = status
			changed = true
		}
	}
	if cspUsage != nil {
		if cspUsage.CspType != cached.CspType || cspUsage.Nodes != cached.Nodes {
			cached.CspType = cspUsage.CspType
			cached.Nodes = cspUsage.Nodes
			changed = true
		}
	}
	if changed {
		clusHelper.PutFedJointClusterStatus(id, &cached)
	}

	return true
}

func notifyDeployFedRules(acc *access.AccessControl, login *loginSession) {
	myDeployCount := atomic.AddUint32(&_fedDeployCount, 1)
	time.Sleep(time.Second * 10)
	newDeployCount := atomic.LoadUint32(&_fedDeployCount)
	if myDeployCount != newDeployCount {
		// 'myDeployCount != newDeployCount' means another notifyDeployFedRules go-routine is queued in the 10 seconds sleep,
		// yield notification task to the new notifyDeployFedRules go-routine
		return
	}
	notify := 0
	ch := make(chan cmdResponse)
	ids := cacher.GetFedJoinedClusterIdMap(acc)
	if len(ids) > 0 {
		// notify joint clusters to poll fed rules/settings
		reqTo := api.RESTFedInternalCommandReq{
			FedKvVersion: kv.GetFedKvVer(),
			Command:      _cmdPollFedRules,
			User:         login.fullname, // user on master cluster who changes the fed rules settings
			Revisions:    cacher.GetAllFedRulesRevisions(),
		}
		for id, disabled := range ids {
			if !disabled {
				jointCluster := cacher.GetFedJoinedCluster(id, acc)
				if jointCluster.ID == id {
					notify++
					bodyTo, _ := json.Marshal(&reqTo)
					go talkToJointCluster(&jointCluster, http.MethodPost, "v1/fed/command_internal", id, _tagDeployFedPolicy, bodyTo, ch, acc, login, nil)
				}
			}
		}
	}
	for j := 0; j < notify; j++ {
		notifyResult := <-ch
		updateClusterState(notifyResult.id, "", notifyResult.result, nil, acc)
	}
}

func updateFedRulesRevision(ruleTypes []string, acc *access.AccessControl, login *loginSession) {
	if clusHelper.UpdateFedRulesRevision(ruleTypes) {
		ids := cacher.GetFedJoinedClusterIdMap(acc)
		for id, disabled := range ids {
			if !disabled {
				updateClusterState(id, "", _fedClusterOutOfSync, nil, acc)
			}
		}
	}
	go notifyDeployFedRules(acc, login)
}

func pingJointCluster(tag, urlStr string, jointCluster share.CLUSFedJointClusterInfo, ch chan<- cmdResponse, acc *access.AccessControl) (int, bool, error) {

	id := jointCluster.ID

	var err error
	var statusCode int
	var proxyUsed bool
	reqTo := api.RESTFedPingReq{
		FedKvVersion: kv.GetFedKvVer(),
	}
	if id != "" {
		reqTo.Token = jwtGenFedPingToken(api.FedRoleMaster, id, jointCluster.Secret, nil)
	}
	bodyTo, _ := json.Marshal(&reqTo)
	cmdResp := cmdResponse{id: id, result: _fedClusterDisconnected}
	var data []byte

	for _, logError := range []bool{false, true} {
		_, statusCode, data, proxyUsed, err = sendReqToJointCluster(jointCluster.RestInfo, id, "", http.MethodPost,
			urlStr, jsonContentType, tag, "", bodyTo, false, _notForward, false, logError, acc)
		if err == nil {
			if statusCode == http.StatusGone {
				cmdResp.result = _fedClusterLeft
				break
			} else if statusCode == http.StatusOK {
				if tag == _tagVerifyJointCluster {
					log.WithFields(log.Fields{"id": id, "proxyUsed": proxyUsed}).Info("success")
				}
				cmdResp.result = _fedSuccess
				pingResp := api.RESTFedPingResp{}
				if err = json.Unmarshal(data, &pingResp); err == nil {
					cmdResp.result = pingResp.Result
				}
				break
			} else {
				log.WithFields(log.Fields{"statusCode": statusCode, "id": id, "proxyUsed": proxyUsed}).Error("unexpected")
			}
		} else {
			cmdResp.result = _fedClusterNetworkError
		}
		time.Sleep(time.Second * 2)
	}
	if tag == _tagJoinPending && cmdResp.result == _fedClusterLeft {
		// even the 1st ping for the joint cluster tells it's not in fed.
		updateClusterState(id, "", _fedClusterJoinPending, nil, acc)
	}
	if ch != nil {
		ch <- cmdResp
	}

	return statusCode, proxyUsed, err
}

func pingJointClusters() bool {
	if !licenseAllowFed(1) {
		return true
	}

	acc := access.NewReaderAccessControl()
	doPing := atomic.CompareAndSwapUint32(&_fedPingOngoing, 0, 1)
	if doPing {
		ch := make(chan cmdResponse)
		ids := cacher.GetFedJoinedClusterIdMap(acc)
		if len(ids) > 0 {
			if jointNWErrCount == nil {
				jointNWErrCount = make(map[string]int, len(ids))
				for id, _ := range ids {
					jointNWErrCount[id] = 0
				}
			} else if len(jointNWErrCount) != len(ids) {
				for id, _ := range jointNWErrCount {
					if _, ok := ids[id]; !ok {
						delete(jointNWErrCount, id)
					}
				}
			}
			// ping joint clusters
			ping := 0
			for id, disabled := range ids {
				if !disabled {
					jointCluster := cacher.GetFedJoinedCluster(id, acc)
					if jointCluster.ID == id {
						ping++
						go pingJointCluster(_tagPingJointCluster, "v1/fed/ping_internal", jointCluster, ch, acc)
					}
				}
			}
			for j := 0; j < ping; j++ {
				deployResult := <-ch
				state := deployResult.result
				if state == _fedClusterNetworkError {
					if count, ok := jointNWErrCount[deployResult.id]; !ok {
						jointNWErrCount[deployResult.id] = 1
					} else {
						jointNWErrCount[deployResult.id] = count + 1
					}
					if jointNWErrCount[deployResult.id] >= 3 { // change worker cluster's state to disconnected after 5 http.Client.Do() errors
						jointNWErrCount[deployResult.id] = 0
						updateClusterState(deployResult.id, "", _fedClusterDisconnected, nil, acc)
					}
				} else {
					if state == _fedMasterUpgradeRequired {
						state = _fedJointVersionTooNew
					} else if state == _fedSuccess {
						if old := cacher.GetFedJoinedClusterStatus(deployResult.id, acc); old.Status == _fedClusterDisconnected {
							state = _fedClusterConnected
						}
					}
					updateClusterState(deployResult.id, "", state, nil, acc)
					jointNWErrCount[deployResult.id] = 0
				}
			}
		}
		atomic.StoreUint32(&_fedPingOngoing, 0)
	}
	return doPing
}

// caller must own share.CLUSLockFedKey lock
func preConditionCheck() string {
	var msg string

	nameSet := clusHelper.GetAllGroupNames(share.ScopeFed)
	regs := clusHelper.GetAllRegistry(share.ScopeFed)
	if nameSet.Cardinality() > 0 || len(regs) > 0 {
		cleanFedRules()
		nameSet = clusHelper.GetAllGroupNames(share.ScopeFed)
		regs := clusHelper.GetAllRegistry(share.ScopeFed)
		if nameSet.Cardinality() > 0 {
			groupNames := nameSet.ToStringSlice()
			msg = strings.Join(groupNames[:], ",")
			log.WithFields(log.Fields{"groups": msg}).Error("Group name with reserved prefix for fed exists")
		}
		if len(regs) > 0 {
			regNames := make([]string, 0, len(regs))
			for _, reg := range regs {
				regNames = append(regNames, reg.Name)
			}
			msg = strings.Join(regNames[:], ",")
			log.WithFields(log.Fields{"registry": msg}).Error("Registry name with reserved prefix for fed exists")
		}
	}

	return msg
}

func handlerGetFedMember(w http.ResponseWriter, r *http.Request, ps httprouter.Params) {
	log.WithFields(log.Fields{"URL": r.URL.String()}).Debug()
	defer r.Body.Close()

	acc, login := isFedOpAllowed(FedRoleAny, _readerRequired, w, r)
	if acc == nil || login == nil {
		return
	}

	org, err := cacher.GetFedMember(_clusterStatusMap, acc) // org is type RESTFedMembereshipData
	if err != nil {
		restRespNotFoundLogAccessDenied(w, login, err)
		return
	}
	if org.FedRole == api.FedRoleMaster {
		t := time.Now()
		if t.After(_lastFedMemberPingTime) {
			clusHelper.FedTriggerInstantPingPoll(share.InstantPingFedJoints, 0)
			_lastFedMemberPingTime = time.Now().Add(restForInstantPing)
		}
	}

	fedCfg := cacher.GetFedSettings()
	org.DeployRepoScanData = fedCfg.DeployRepoScanData

	restRespSuccess(w, r, org, acc, login, nil, "Get federation config")
}

func handlerConfigLocalCluster(w http.ResponseWriter, r *http.Request, ps httprouter.Params) {
	log.WithFields(log.Fields{"URL": r.URL.String()}).Debug()
	defer r.Body.Close()

	acc, login := isFedOpAllowed(FedRoleAny, _adminRequired, w, r)
	if acc == nil || login == nil {
		return
	}

	fedRole, _ := cacher.GetFedMembershipRole(acc)
	if fedRole == api.FedRoleMaster && !acc.IsFedAdmin() {
		restRespAccessDenied(w, login)
		return
	}

	var reqData api.RESTFedConfigData
	body, _ := io.ReadAll(r.Body)
	if err := json.Unmarshal(body, &reqData); err != nil || (reqData.Name != nil && *reqData.Name == "") ||
		!reqData.RestInfo.IsValid() || (reqData.UseProxy != nil && (*reqData.UseProxy != "" && *reqData.UseProxy != "https")) {
		log.WithFields(log.Fields{"error": err}).Error("Request error")
		restRespError(w, http.StatusBadRequest, api.RESTErrInvalidRequest)
		return
	}

	var err error
	var lock cluster.LockInterface
	if lock, err = lockClusKey(w, share.CLUSLockFedKey); err != nil {
		return
	}
	defer clusHelper.ReleaseLock(lock)

	if reqData.DeployRepoScanData != nil {
		if fedRole == api.FedRoleJoint {
			restRespErrorMessage(w, http.StatusBadRequest, api.RESTErrFedOperationFailed,
				"Options for scan data deployment can only be configured on primary cluster")
			return
		}
		fedCfg := clusHelper.GetFedSettings()
		newCfg := fedCfg
		if reqData.DeployRepoScanData != nil {
			newCfg.DeployRepoScanData = *reqData.DeployRepoScanData
		}
		if newCfg != fedCfg {
			clusHelper.PutFedSettings(nil, newCfg)
		}
	}

	if fedRole == api.FedRoleMaster {
		if reqData.PingInterval != nil && *reqData.PingInterval != 0 {
			atomic.StoreUint32(&_fedPingInterval, *reqData.PingInterval)
		}
		if reqData.PollInterval != nil && *reqData.PollInterval != 0 {
			atomic.StoreUint32(&_fedPollInterval, *reqData.PollInterval)
		}
	}
	if reqData.Name != nil {
		if currentName := cacher.GetSystemConfigClusterName(acc); currentName != *reqData.Name {
			switch fedRole {
			case api.FedRoleMaster:
				if joined := cacher.GetFedJoinedClusterCount(); joined > 0 {
					restRespErrorMessage(w, http.StatusBadRequest, api.RESTErrFedOperationFailed,
						"Cluster name cannot be modified when there is other cluster in the federation")
					return
				}
			case api.FedRoleJoint:
				restRespErrorMessage(w, http.StatusBadRequest, api.RESTErrFedOperationFailed,
					"Cluster name cannot be modified after joining the federation")
				return
			}
			updateSystemClusterName(*reqData.Name, acc)
		}
	}

	if reqData.RestInfo != nil || reqData.UseProxy != nil {
		if m := clusHelper.GetFedMembership(); m != nil {
			if reqData.UseProxy != nil {
				m.UseProxy = *reqData.UseProxy
			}
			if reqData.RestInfo != nil {
				switch m.FedRole {
				case api.FedRoleNone:
					m.LocalRestInfo = *reqData.RestInfo
				case api.FedRoleMaster:
					cluster := cacher.GetFedMasterCluster(acc)
					if cluster.RestInfo.Server != reqData.RestInfo.Server || cluster.RestInfo.Port != reqData.RestInfo.Port {
						if joined := cacher.GetFedJoinedClusterCount(); joined > 0 {
							restRespErrorMessage(w, http.StatusBadRequest, api.RESTErrFedOperationFailed,
								"Exposed REST server info is read-only when there is other cluster in the federation")
							return
						}
						m.LocalRestInfo = *reqData.RestInfo
						m.MasterCluster.RestInfo = *reqData.RestInfo
					}
					if reqData.PingInterval != nil && *reqData.PingInterval > 0 {
						m.PingInterval = *reqData.PingInterval
					}
					if reqData.PollInterval != nil && *reqData.PollInterval > 0 {
						m.PollInterval = *reqData.PollInterval
					}
				case api.FedRoleJoint:
					cluster := cacher.GetFedLocalJointCluster(acc)
					if cluster.RestInfo.Server != reqData.RestInfo.Server || cluster.RestInfo.Port != reqData.RestInfo.Port {
						// do not allow a joined cluster to change exported ip/port(yet)
						// m.JointCluster.RestInfo = *reqData.RestInfo
						restRespErrorMessage(w, http.StatusBadRequest, api.RESTErrFedOperationFailed,
							"Exposed REST server info is read-only because this cluster already joins the federation")
						return
					}
				}
			}
			if err := clusHelper.PutFedMembership(m); err != nil {
				restRespErrorMessage(w, http.StatusInternalServerError, api.RESTErrFedOperationFailed, err.Error())
				return
			}
		}
	}

	restRespSuccess(w, r, nil, acc, login, nil, "Patch local cluster info")
}

// caller must own share.CLUSLockFedKey
func promoteToMaster(w http.ResponseWriter, acc *access.AccessControl, login *loginSession, reqData api.RESTFedPromoteReqData) (
	share.CLUSFedMembership, int, int, error) {

	var err error
	var restInfo share.CLUSRestServerInfo
	var useProxy string
	var msg string
	var membership share.CLUSFedMembership
	var status int = http.StatusInternalServerError
	var code int = api.RESTErrFedOperationFailed

	cacheRestInfo, cacheUseProxy := cacher.GetFedLocalRestInfo(acc)
	if reqData.MasterRestInfo != nil {
		restInfo = *reqData.MasterRestInfo
	} else {
		restInfo = cacheRestInfo
	}
	if reqData.UseProxy != nil {
		useProxy = *reqData.UseProxy
	} else if cacheUseProxy == const_https_proxy {
		useProxy = "https"
	}
	var msgProxy string
	if useProxy != "" {
		msgProxy = "(use proxy)"
	}
	msg = fmt.Sprintf("Promote to primary cluster%s", msgProxy)

	if reqData.UseProxy != nil && *reqData.UseProxy != "" && *reqData.UseProxy != "https" || !restInfo.IsValid() {
		log.WithFields(log.Fields{"useProxy": useProxy, "restInfo": restInfo}).Error("Request error")
		return membership, http.StatusBadRequest, api.RESTErrInvalidRequest, nil
	}

	updateSystemClusterName(reqData.Name, acc)
	if err = clusHelper.ConfigFedRole(common.DefaultAdminUser, api.UserRoleFedAdmin, acc); err != nil {
		return membership, status, code, err
	}
	// Any admin-role user(local user or not) who promotes a cluster to fed master is automatically promoted to fedAdmin role
	// However, Rancher SSO user's role is defined in Rancher so we don't promote the shadow user created by Rancher SSO
	if login.fullname != common.DefaultAdminUser && login.server != share.FlavorRancher {
		clusHelper.ConfigFedRole(login.fullname, api.UserRoleFedAdmin, acc)
	}

	var masterID string
	for ok := true; ok; ok = false {
		if masterID, err = utils.GetGuid(); err == nil {
			_, err = kv.GetFedCaCertPath(masterID)
			if err == nil {
				break
			}
		}
		revertFedRoles(acc)
		return membership, status, code, err
	}

	if reqData.PingInterval > 0 {
		atomic.StoreUint32(&_fedPingInterval, reqData.PingInterval)
	}
	if reqData.PollInterval > 0 {
		atomic.StoreUint32(&_fedPollInterval, reqData.PollInterval)
	}
	secret, _ := utils.GetGuid()
	membership = share.CLUSFedMembership{
		FedRole:       api.FedRoleMaster,
		PingInterval:  reqData.PingInterval,
		PollInterval:  reqData.PollInterval,
		LocalRestInfo: restInfo,
		MasterCluster: share.CLUSFedMasterClusterInfo{
			ID:       masterID,
			Secret:   secret,
			User:     login.fullname,
			RestInfo: restInfo,
		},
		UseProxy: useProxy,
	}

	if err = clusHelper.PutFedMembership(&membership); err != nil {
		revertFedRoles(acc)
		return membership, status, code, err
	}
	kv.CreateDefaultFedGroups()

	var cfg share.CLUSFedSettings
	if reqData.DeployRepoScanData != nil {
		cfg.DeployRepoScanData = *reqData.DeployRepoScanData
	}
	clusHelper.PutFedSettings(nil, cfg)

	revisions := share.CLUSEmptyFedRulesRevision()
	clusHelper.PutFedRulesRevision(nil, revisions)
	clusHelper.PutFedScanRevisions(&share.CLUSFedScanRevisions{ScannedRegRevs: make(map[string]uint64)}, nil)

	accFedAdmin := access.NewFedAdminAccessControl()
	cacheFedEvent(share.CLUSEvFedPromote, msg, login.fullname, login.remote, login.id, login.domainRoles)
	user, _, _ := clusHelper.GetUserRev(common.DefaultAdminUser, accFedAdmin)
	if user != nil {
		kickLoginSessions(user)
	}
	// if current user is local non-default admin user or rancher user, kick all related sessions
	if w != nil && (login.fullname != common.DefaultAdminUser || login.server != "") {
		if user, _, _ := clusHelper.GetUserRev(login.fullname, accFedAdmin); user != nil {
			kickLoginSessions(user)
		}
	}

	cache.ConfigCspUsages(false, false, api.FedRoleMaster, masterID)

	return membership, http.StatusOK, 0, nil
}

func handlerPromoteToMaster(w http.ResponseWriter, r *http.Request, ps httprouter.Params) {
	log.WithFields(log.Fields{"URL": r.URL.String()}).Debug()
	defer r.Body.Close()

	if isFedRulesCleanupOngoing(w) {
		return
	}

	var err error
	var lock cluster.LockInterface
	if lock, err = lockClusKey(w, share.CLUSLockFedKey); err != nil {
		return
	}
	defer clusHelper.ReleaseLock(lock)

	// local users & rancher users who have admin permission can promote the cluster
	acc, login := isFedOpAllowed(api.FedRoleNone, _localAdminRequired, w, r)
	if acc == nil || login == nil {
		return
	}

	if errMsg := preConditionCheck(); errMsg != "" {
		restRespErrorMessage(w, http.StatusPreconditionRequired, api.RESTErrOpNotAllowed, errMsg)
		return
	}

	var reqData api.RESTFedPromoteReqData
	body, _ := io.ReadAll(r.Body)
	if err = json.Unmarshal(body, &reqData); err != nil {
		log.WithFields(log.Fields{"error": err}).Error("Request error")
		restRespError(w, http.StatusBadRequest, api.RESTErrInvalidRequest)
		return
	}

	if membership, httpStatus, code, err := promoteToMaster(w, acc, login, reqData); httpStatus == http.StatusOK {
		resp := api.RESTFedPromoteRespData{
			FedRole: api.FedRoleMaster,
			MasterCluster: api.RESTFedMasterClusterInfo{
				ID:       membership.MasterCluster.ID,
				RestInfo: membership.MasterCluster.RestInfo,
			},
			UseProxy: membership.UseProxy,
		}
		if reqData.DeployRepoScanData != nil {
			resp.DeployRepoScanData = *reqData.DeployRepoScanData
		}
		restRespSuccess(w, r, &resp, acc, login, nil, "Promote to primary cluster")
	} else {
		var msg string
		if err != nil {
			msg = err.Error()
		}
		restRespErrorMessage(w, httpStatus, code, msg)
	}
}

// caller must own share.CLUSLockFedKey
func demoteFromMaster(w http.ResponseWriter, acc *access.AccessControl, login *loginSession) (
	share.CLUSFedMembership, int, int, error) {

	var membership share.CLUSFedMembership

	// inform all joined clusters that the federation is dismissing
	list := clusHelper.GetFedJointClusterList()
	if list != nil && len(list.IDs) > 0 {
		reqTo := api.RESTFedRemovedReqInternal{
			User: login.fullname, // user on master cluster who issues demote request
		}
		bodyTo, _ := json.Marshal(&reqTo)
		dismiss := 0
		ch := make(chan bool)
		for _, id := range list.IDs {
			if joinedCluster := clusHelper.GetFedJointCluster(id); joinedCluster != nil {
				if joinedCluster.ID == id {
					dismiss++
					if w == nil {
						// called by configmap
						informFedDismissed(*joinedCluster, bodyTo, nil, acc, login)
					} else {
						go informFedDismissed(*joinedCluster, bodyTo, ch, acc, login)
					}
				}
			}
		}
		if w != nil {
			for j := 0; j < dismiss; j++ {
				<-ch
			}
		}
	}
	clusHelper.PutFedJointClusterList(&share.CLUSFedJoinedClusterList{})

	masterCluster := cacher.GetFedMasterCluster(acc)
	if masterCaCertPath, _, _ := kv.GetFedTlsKeyCertPath(masterCluster.ID, ""); masterCaCertPath != "" {
		os.Remove(masterCaCertPath)
	}
	membership = share.CLUSFedMembership{
		FedRole:          api.FedRoleNone,
		LocalRestInfo:    masterCluster.RestInfo,
		PendingDismiss:   true,
		PendingDismissAt: time.Now().UTC(),
	}
	if err := clusHelper.PutFedMembership(&membership); err != nil {
		log.WithFields(log.Fields{"error": err}).Error("Failed to demote")
		return membership, http.StatusInternalServerError, api.RESTErrFedOperationFailed, err
	}

	cacheFedEvent(share.CLUSEvFedDemote, "Demote from primary cluster", login.fullname, login.remote, login.id, login.domainRoles)
	evqueue.Flush()
	revertFedRoles(acc)
	cleanFedRules()

	cache.ConfigCspUsages(false, false, api.FedRoleNone, "")
	membership.PendingDismiss = false
	membership.PendingDismissAt = time.Time{}
	clusHelper.PutFedMembership(&membership)

	return membership, http.StatusOK, 0, nil
}

func handlerDemoteFromMaster(w http.ResponseWriter, r *http.Request, ps httprouter.Params) {
	log.WithFields(log.Fields{"URL": r.URL.String()}).Debug()
	defer r.Body.Close()

	var err error
	var lock cluster.LockInterface
	if lock, err = lockClusKey(w, share.CLUSLockFedKey); err != nil {
		return
	}
	defer clusHelper.ReleaseLock(lock)

	acc, login := isFedOpAllowed(api.FedRoleMaster, _fedAdminRequired, w, r)
	if acc == nil || login == nil {
		return
	}

	if _, httpStatus, code, err := demoteFromMaster(w, acc, login); httpStatus == http.StatusOK {
		restRespSuccess(w, r, nil, acc, login, nil, "Demote from primary cluster")
	} else {
		var msg string
		if err != nil {
			msg = err.Error()
		}
		restRespErrorMessage(w, httpStatus, code, msg)
	}
}

func handlerGetFedJoinToken(w http.ResponseWriter, r *http.Request, ps httprouter.Params) {
	log.WithFields(log.Fields{"URL": r.URL.String()}).Debug()
	defer r.Body.Close()

	acc, login := isFedOpAllowed(api.FedRoleMaster, _fedAdminRequired, w, r)
	if acc == nil || login == nil {
		return
	}

	masterCluster := cacher.GetFedMasterCluster(acc)
	if masterCluster.ID == "" {
		restRespError(w, http.StatusInternalServerError, api.RESTErrObjectNotFound)
		return
	}

	query := restParseQuery(r)
	str, _ := query.pairs[api.QueryDuration] // in minutes.
	duration, _ := strconv.Atoi(str)
	if duration <= 0 { // in minute
		duration = 60
	}
	var jwtFedJoinTokenLife time.Duration = time.Minute * time.Duration(duration)
	resp := api.RESTFedJoinToken{JoinToken: base64.StdEncoding.EncodeToString(jwtGenFedJoinToken(&masterCluster, jwtFedJoinTokenLife))}
	if resp.JoinToken == "" {
		restRespErrorMessage(w, http.StatusInternalServerError, api.RESTErrRemoteUnauthorized,
			"The join_ticket is either invalid or expires. Please get a new join_ticket from the primary cluster")
		return
	}
	restRespSuccess(w, r, &resp, acc, login, nil, "Get federation join_token")
}

// caller must own share.CLUSLockFedKey
func joinFed(w http.ResponseWriter, acc *access.AccessControl, login *loginSession, req api.RESTFedJoinReq) (
	share.CLUSFedMembership, int, int, error) {

	var err error
	var localRestInfo share.CLUSRestServerInfo
	var masterRestInfo share.CLUSRestServerInfo
	var useProxy string
	var specificProxy int8
	var joinToken joinToken
	var msgProxy string
	var membership share.CLUSFedMembership
	var status int = http.StatusInternalServerError
	var code int = api.RESTErrFedOperationFailed

	fedRestInfo, fedUseProxy := cacher.GetFedLocalRestInfo(acc)
	if req.JointRestInfo != nil {
		localRestInfo = *req.JointRestInfo
	} else {
		localRestInfo = fedRestInfo
	}

	if req.UseProxy != nil {
		useProxy = *req.UseProxy
	} else if fedUseProxy == const_https_proxy {
		useProxy = "https"
	}
	if useProxy != "" {
		msgProxy = "(use proxy)"
		specificProxy = const_https_proxy
	}

	if w != nil {
		// called by REST API
		if tokenBytes, err := base64.StdEncoding.DecodeString(req.JoinToken); err == nil {
			if err := json.Unmarshal(tokenBytes, &joinToken); err == nil {
				if req.Server == "" {
					req.Server = joinToken.MasterServer
				}
				if req.Port == 0 {
					req.Port = joinToken.MasterPort
				}
			}
		}
	} else {
		// called by configmap
		joinToken.JoinTicket = req.JoinToken
	}
	masterRestInfo = share.CLUSRestServerInfo{
		Server: req.Server,
		Port:   req.Port,
	}

	var name string
	if req.Name == "" {
		name = cacher.GetSystemConfigClusterName(acc)
	} else {
		name = req.Name
	}
	if name == "" || !masterRestInfo.IsValid() || (w != nil && joinToken.JoinTicket == "") || !localRestInfo.IsValid() ||
		(req.UseProxy != nil && *req.UseProxy != "" && *req.UseProxy != "https") {
		log.WithFields(log.Fields{"name": name, "localServer": localRestInfo, "masterServer": masterRestInfo}).Error("Request error")
		return membership, http.StatusBadRequest, api.RESTErrInvalidRequest, nil
	}
	updateSystemClusterName(name, acc)

	var jointID, jointSecret string
	if jointID, err = utils.GetGuid(); err == nil {
		jointSecret, err = utils.GetGuid()
	}
	if jointID == "" || jointSecret == "" {
		log.WithFields(log.Fields{"error": err}).Error("Request error")
		return membership, status, code, err
	}
	nvUsage := cacher.GetNvUsage(api.FedRoleJoint)

	reqTo := api.RESTFedJoinReqInternal{
		User:         login.fullname, // user on joint cluster who triggered join-federation request
		Remote:       login.remote,
		UserRoles:    login.domainRoles,
		FedKvVersion: kv.GetFedKvVer(),
		RestVersion:  kv.GetRestVer(),
		JoinTicket:   joinToken.JoinTicket,
		JointCluster: api.RESTFedJointClusterInfo{
			Name:     name,
			ID:       jointID,
			Secret:   jointSecret,
			User:     login.fullname, // user on joint cluster who issued join-federation request
			RestInfo: localRestInfo,
		},
		CspType: nvUsage.LocalClusterUsage.CspType, // joint cluster's billing csp type
		Nodes:   nvUsage.LocalClusterUsage.Nodes,
	}

	bodyTo, _ := json.Marshal(&reqTo)
	var data []byte
	var statusCode int
	var proxyUsed bool
	// call master cluster for joining federation
	urlStr := fmt.Sprintf("https://%s:%d/v1/fed/join_internal", masterRestInfo.Server, masterRestInfo.Port)
	data, statusCode, proxyUsed, err = sendRestRequest("", http.MethodPost, urlStr, "", "", "", "", nil, bodyTo, true, &specificProxy, acc)
	if err == nil {
		respTo := api.RESTFedJoinRespInternal{}
		if err = json.Unmarshal(data, &respTo); err == nil {
			mtlsAvailable := false
			caCertPath, _, _ := kv.GetFedTlsKeyCertPath(respTo.MasterCluster.ID, jointID)
			if respTo.CACert != "" && respTo.ClientCert != "" && respTo.ClientKey != "" {
				if caCert, err := base64.StdEncoding.DecodeString(respTo.CACert); err == nil {
					if err = os.WriteFile(caCertPath, caCert, 0600); err == nil {
						mtlsAvailable = true
					}
				}
			}
			if !mtlsAvailable {
				caCertPath = ""
			}

			if respTo.PollInterval > 0 {
				atomic.StoreUint32(&_fedPollInterval, respTo.PollInterval)
			}
			// cert/key files store []byte. But the corresponding cert/key are string in CLUSxyz so that they are encrypted when marshalled
			membership := share.CLUSFedMembership{
				FedRole:       api.FedRoleJoint,
				PollInterval:  respTo.PollInterval,
				LocalRestInfo: localRestInfo,
				MasterCluster: share.CLUSFedMasterClusterInfo{
					Name:   respTo.MasterCluster.Name,
					ID:     respTo.MasterCluster.ID,
					CACert: respTo.CACert,
					User:   "", // respTo.MasterCluster.User, do not let joint cluster know who promoted the master cluster
					RestInfo: share.CLUSRestServerInfo{
						Server: masterRestInfo.Server,
						Port:   masterRestInfo.Port,
					},
				},
				JointCluster: share.CLUSFedJointClusterInfo{
					ID:         jointID,
					Secret:     jointSecret,
					ClientKey:  respTo.ClientKey,
					ClientCert: respTo.ClientCert,
					RestInfo:   localRestInfo,
					User:       login.fullname,
				},
				UseProxy: useProxy,
			}
			if err = clusHelper.PutFedMembership(&membership); err == nil {
				clusHelper.PutFedScanRevisions(&share.CLUSFedScanRevisions{ScannedRegRevs: make(map[string]uint64)}, nil)
				updateClusterState(respTo.MasterCluster.ID, respTo.MasterCluster.ID, _fedClusterConnected, nil, acc)
				updateClusterState(jointID, "", _fedClusterJoined, nil, acc)
				msg := fmt.Sprintf("Join federation%s and the primary cluster is %s(%s)", msgProxy, respTo.MasterCluster.Name, masterRestInfo.Server)
				cacheFedEvent(share.CLUSEvFedJoin, msg, login.fullname, login.remote, login.id, login.domainRoles)
				atomic.StoreUint32(&_fedFullPolling, 1)
				cache.ConfigCspUsages(false, true, api.FedRoleJoint, respTo.MasterCluster.ID)
				return membership, http.StatusOK, 0, nil
			}
			if mtlsAvailable { // error happened if it reaches here
				os.Remove(caCertPath)
			}
		}
	} else if statusCode != 0 {
		log.WithFields(log.Fields{"statusCode": statusCode, "data": string(data), "localServer": localRestInfo, "masterServer": masterRestInfo,
			"proxyUsed": proxyUsed, "kv_version": reqTo.FedKvVersion}).Error()
		var restErr api.RESTError
		if json.Unmarshal(data, &restErr) == nil {
			code := restErr.Code
			if restErr.Code == _fedMasterUpgradeRequired {
				code = api.RESTErrMasterUpgradeRequired
			} else if restErr.Code == _fedJointUpgradeRequired {
				code = api.RESTErrJointUpgradeRequired
			}
			return membership, statusCode, code, fmt.Errorf(restErrMessage[code])
		}
	}

	return membership, status, code, err
}

func handlerJoinFed(w http.ResponseWriter, r *http.Request, ps httprouter.Params) {
	log.WithFields(log.Fields{"URL": r.URL.String()}).Debug()
	defer r.Body.Close()

	if isFedRulesCleanupOngoing(w) {
		return
	}

	var err error
	var lock cluster.LockInterface
	if lock, err = lockClusKey(w, share.CLUSLockFedKey); err != nil {
		return
	}
	defer clusHelper.ReleaseLock(lock)

	acc, login := isFedOpAllowed(api.FedRoleNone, _adminRequired, w, r)
	if acc == nil || login == nil {
		return
	}

	if errMsg := preConditionCheck(); errMsg != "" {
		restRespErrorMessage(w, http.StatusPreconditionRequired, api.RESTErrOpNotAllowed, errMsg)
		return
	}

	var reqData api.RESTFedJoinReq
	body, _ := io.ReadAll(r.Body)
	if err := json.Unmarshal(body, &reqData); err != nil {
		log.WithFields(log.Fields{"error": err}).Error("Request error")
		restRespError(w, http.StatusBadRequest, api.RESTErrInvalidRequest)
		return
	}

	if _, httpStatus, code, err := joinFed(w, acc, login, reqData); httpStatus == http.StatusOK {
		restRespSuccess(w, r, nil, acc, login, nil, "Join federation")
	} else {
		var msg string
		if err != nil {
			msg = err.Error()
		}
		restRespErrorMessage(w, httpStatus, code, msg)
	}
}

// caller must own share.CLUSLockFedKey
func leaveFed(w http.ResponseWriter, acc *access.AccessControl, login *loginSession, req api.RESTFedLeaveReq,
	masterCluster api.RESTFedMasterClusterInfo, jointCluster api.RESTFedJointClusterInfo) (share.CLUSFedMembership, int, int, error) {

	var membership share.CLUSFedMembership

	if masterCluster.ID == "" || jointCluster.ID == "" {
		log.WithFields(log.Fields{"master": masterCluster.ID, "joint": jointCluster.ID}).Error("Request error")
		return membership, http.StatusInternalServerError, api.RESTErrObjectNotFound, common.ErrObjectNotFound
	}

	reqTo := api.RESTFedLeaveReqInternal{
		ID:          jointCluster.ID,
		JointTicket: jwtGenFedTicket(jointCluster.Secret, jwtFedJointTicketLife),
		User:        login.fullname, // user on joint cluster who triggered leave-federation request
		Remote:      login.remote,
		UserRoles:   login.domainRoles,
	}
	var err99 error
	if bodyTo, err := json.Marshal(&reqTo); err == nil {
		// call master cluster for leaving federation
		urlStr := fmt.Sprintf("https://%s:%d/v1/fed/leave_internal", masterCluster.RestInfo.Server, masterCluster.RestInfo.Port)
		_, _, _, err = sendRestRequest("", http.MethodPost, urlStr, "", "", "", "", nil, bodyTo, true, nil, acc)
		if err == nil || req.Force {
			membership = share.CLUSFedMembership{
				FedRole:          api.FedRoleNone,
				LocalRestInfo:    jointCluster.RestInfo,
				PendingDismiss:   true,
				PendingDismissAt: time.Now().UTC(),
			}

			if err := clusHelper.PutFedMembership(&membership); err == nil {
				cacheFedEvent(share.CLUSEvFedLeave, "Leave federation", login.fullname, login.remote, login.id, login.domainRoles)
				evqueue.Flush()
				if w == nil {
					// called by configmap
					leaveFedCleanup(masterCluster.ID, jointCluster.ID, true)
				} else {
					go leaveFedCleanup(masterCluster.ID, jointCluster.ID, false)
				}
			} else {
				err99 = err
			}
		} else {
			err99 = err
		}
	} else {
		err99 = err
	}

	// after leaving federation, standalone NV reports its usage to CSP
	cache.ConfigCspUsages(false, false, api.FedRoleNone, "")

	return membership, http.StatusOK, 0, err99
}

func handlerLeaveFed(w http.ResponseWriter, r *http.Request, ps httprouter.Params) {
	log.WithFields(log.Fields{"URL": r.URL.String()}).Debug()
	defer r.Body.Close()

	var err error
	var lock cluster.LockInterface
	if lock, err = lockClusKey(w, share.CLUSLockFedKey); err != nil {
		return
	}
	defer clusHelper.ReleaseLock(lock)

	acc, login := isFedOpAllowed(api.FedRoleJoint, _adminRequired, w, r)
	if acc == nil || login == nil {
		return
	}

	var reqData api.RESTFedLeaveReq
	body, _ := io.ReadAll(r.Body)
	if err := json.Unmarshal(body, &reqData); err != nil {
		restRespError(w, http.StatusBadRequest, api.RESTErrInvalidRequest)
		return
	}

	masterCluster := cacher.GetFedMasterCluster(acc)
	jointCluster := cacher.GetFedLocalJointCluster(acc)
	if _, httpStatus, code, err := leaveFed(w, acc, login, reqData, masterCluster, jointCluster); httpStatus == http.StatusOK {
		restRespSuccess(w, r, nil, acc, login, nil, "Leave federation")
	} else {
		var msg string
		if err != nil {
			msg = err.Error()
		}
		restRespErrorMessage(w, httpStatus, code, msg)
	}
}

func handlerRemoveJointCluster(w http.ResponseWriter, r *http.Request, ps httprouter.Params) {
	log.WithFields(log.Fields{"URL": r.URL.String()}).Debug()
	defer r.Body.Close()

	var err error
	var lock cluster.LockInterface
	if lock, err = lockClusKey(w, share.CLUSLockFedKey); err != nil {
		return
	}
	defer clusHelper.ReleaseLock(lock)

	acc, login := isFedOpAllowed(api.FedRoleMaster, _fedAdminRequired, w, r)
	if acc == nil || login == nil {
		return
	}

	id := ps.ByName("id")
	joinedCluster := cacher.GetFedJoinedCluster(id, acc)
	if joinedCluster.ID == "" { // joint cluster to remove must exist
		restRespError(w, http.StatusBadRequest, api.RESTErrObjectNotFound)
		return
	}

	updateClusterState(id, "", _fedClusterKicked, &share.CLUSClusterCspUsage{}, acc) // intermediate state
	reqTo := api.RESTFedRemovedReqInternal{
		User: login.fullname, // user on master cluster who issues remove-from-federation request
	}
	bodyTo, _ := json.Marshal(&reqTo)
	talkToJointCluster(&joinedCluster, http.MethodPost, "v1/fed/remove_internal", id, _tagKickJointCluster, bodyTo, nil, acc, login, nil)

	status, code := removeFromFederation(&joinedCluster, acc) // remove the joint cluster's entry from master cluster
	if status != http.StatusOK {
		restRespErrorMessage(w, status, code, "Fail to dismiss managed cluster")
	} else {
		msg := fmt.Sprintf("Dismiss cluster %s(%s) from federation", joinedCluster.Name, joinedCluster.RestInfo.Server)
		cacheFedEvent(share.CLUSEvFedKick, msg, login.fullname, login.remote, login.id, login.domainRoles)
		restRespSuccess(w, r, nil, acc, login, nil, "Dismiss managed cluster")
	}
}

func handlerJoinFedInternal(w http.ResponseWriter, r *http.Request, ps httprouter.Params) {
	log.WithFields(log.Fields{"URL": r.URL.String()}).Debug()
	defer r.Body.Close()

	var err error
	var lock cluster.LockInterface
	if lock, err = lockClusKey(w, share.CLUSLockFedKey); err != nil {
		return
	}
	defer clusHelper.ReleaseLock(lock)

	accReadAll := access.NewReaderAccessControl()
	if !isNoAuthFedOpAllowed(api.FedRoleMaster, w, r, accReadAll) {
		return
	}

	var reqData api.RESTFedJoinReqInternal
	body, _ := io.ReadAll(r.Body)
	for ok := true; ok; ok = false {
		if err := json.Unmarshal(body, &reqData); err == nil {
			masterName := cacher.GetSystemConfigClusterName(accReadAll)
			if masterName == reqData.JointCluster.Name {
				log.WithFields(log.Fields{"master": masterName, "joint": reqData.JointCluster.Name}).Error("non-unique managed cluster name")
				restRespError(w, http.StatusConflict, api.RESTErrFedDuplicateName)
				return
			}
			// join request contains fed kv version for the joining cluster. if it's different from this cluster's fed kv version, it means they are not compatible
			met, result, err := kv.CheckFedKvVersion("master", reqData.FedKvVersion)
			if met {
				for _, joinedName := range cacher.GetFedJoinedClusterNameList(accReadAll) {
					if joinedName == reqData.JointCluster.Name {
						log.WithFields(log.Fields{"joined": joinedName, "joint": reqData.JointCluster.Name}).Error("non-unique managed cluster name")
						restRespError(w, http.StatusConflict, api.RESTErrFedDuplicateName)
						return
					}
				}
				joinedCluster := cacher.GetFedJoinedCluster(reqData.JointCluster.ID, accReadAll)
				if joinedCluster.ID == "" { // a new joint cluster wants to join
					break
				}
			} else {
				errCode := api.RESTErrFedOperationFailed
				if result == _fedMasterUpgradeRequired || result == _fedJointUpgradeRequired {
					errCode = result
				}
				log.WithFields(log.Fields{"err": err, "result": result}).Error()
				restRespError(w, http.StatusUpgradeRequired, errCode)
				return
			}
		} else {
			log.WithFields(log.Fields{"error": err}).Error("Request error")
		}
		restRespError(w, http.StatusBadRequest, api.RESTErrInvalidRequest)
		return
	}

	masterCluster := cacher.GetFedMasterCluster(accReadAll)
	if masterCluster.ID == "" {
		restRespError(w, http.StatusInternalServerError, api.RESTErrOpNotAllowed)
		return
	}

	// Validate token
	err = nil
	if _fixedJoinToken != "" && reqData.JoinTicket == _fixedJoinToken {
		// fixed join token is enabled thru configmap/secret. always trust it
	} else {
		err = jwtValidateFedJoinTicket(reqData.JoinTicket, masterCluster.Secret)
	}
	if err != nil {
		log.WithFields(log.Fields{"error": err}).Error("Request error")
		restRespErrorMessage(w, http.StatusExpectationFailed, api.RESTErrFedOperationFailed, err.Error())
		return
	}

	// verify if joint cluster is reachable from master cluster
	var jointCluster share.CLUSFedJointClusterInfo
	jointCluster.RestInfo = reqData.JointCluster.RestInfo
	statusCode, proxyUsed, _ := pingJointCluster(_tagVerifyJointCluster, "v1/fed/joint_test_internal", jointCluster, nil, accReadAll)
	if statusCode != http.StatusOK {
		log.WithFields(log.Fields{"statusCode": statusCode, "rest": reqData.JointCluster.RestInfo}).Error("Managed cluster unreachable")
		restRespError(w, http.StatusBadRequest, api.RESTErrFedJointUnreachable)
		return
	}

	// update kv
	var caCertData, privKeyData, certData []byte
	_, privKeyPath, certPath := kv.GetFedTlsKeyCertPath("", reqData.JointCluster.ID)
	if err := kv.GenTlsCertWithCaAndStoreInFiles(reqData.JointCluster.ID, certPath, privKeyPath, kv.AdmCACertPath, kv.AdmCAKeyPath, kv.ValidityPeriod{Year: 10}, x509.ExtKeyUsageClientAuth); err == nil {
		masterCaCertPath, _, _ := kv.GetFedTlsKeyCertPath(masterCluster.ID, "")
		caCertData, err = os.ReadFile(masterCaCertPath)
		if err == nil {
			privKeyData, err = os.ReadFile(privKeyPath)
			if err == nil {
				certData, err = os.ReadFile(certPath)
				if err != nil {
					log.WithFields(log.Fields{"err": err}).Error("read certData failed")
				}
			} else {
				log.WithFields(log.Fields{"err": err}).Error("read privKeyData failed")
			}
		} else {
			log.WithFields(log.Fields{"err": err}).Error("read caCertData failed")
		}
	}
	if caCertData == nil || privKeyData == nil || certData == nil {
		restRespErrorMessage(w, http.StatusInternalServerError, api.RESTErrFedOperationFailed, "Fail to join federation")
		return
	}

	clientKeyStr := base64.StdEncoding.EncodeToString(privKeyData)
	clientCertStr := base64.StdEncoding.EncodeToString(certData)
	joinedCluster := &share.CLUSFedJointClusterInfo{
		Name:          reqData.JointCluster.Name,
		ID:            reqData.JointCluster.ID,
		Secret:        reqData.JointCluster.Secret,
		ClientKey:     clientKeyStr,
		ClientCert:    clientCertStr,
		User:          reqData.JointCluster.User, // user on joint cluster who issue join-federation request
		RestInfo:      reqData.JointCluster.RestInfo,
		ProxyRequired: proxyUsed,
		RestVersion:   reqData.RestVersion,
	}
	if err := clusHelper.PutFedJointCluster(joinedCluster); err != nil {
		msg := fmt.Sprintf("Fail to join federation: %s", err.Error())
		restRespErrorMessage(w, http.StatusInternalServerError, api.RESTErrFedOperationFailed, msg)
		return
	}

	cspType, _ := common.GetMappedCspType(&reqData.CspType, nil)
	cspUsage := share.CLUSClusterCspUsage{
		CspType: cspType, // joint cluster's billing csp type
		Nodes:   reqData.Nodes,
	}
	updateClusterState(joinedCluster.ID, "", _fedClusterJoined, &cspUsage, accReadAll)

	list := clusHelper.GetFedJointClusterList()
	if list != nil {
		list.IDs = append(list.IDs, reqData.JointCluster.ID)
	} else {
		list.IDs = []string{reqData.JointCluster.ID}
	}
	if err = clusHelper.PutFedJointClusterList(list); err == nil {
		resp := api.RESTFedJoinRespInternal{
			PollInterval: atomic.LoadUint32(&_fedPollInterval),
			CACert:       base64.StdEncoding.EncodeToString(caCertData),
			ClientKey:    clientKeyStr,
			ClientCert:   clientCertStr,
			MasterCluster: &api.RESTFedMasterClusterInfo{
				Name:     cacher.GetSystemConfigClusterName(accReadAll),
				ID:       masterCluster.ID,
				RestInfo: masterCluster.RestInfo,
			},
		}
		_, resp.CspType = common.GetMappedCspType(nil, &cctx.CspType) // master cluster's billing csp type
		msg := fmt.Sprintf("Cluster %s(%s) joins federation", joinedCluster.Name, joinedCluster.RestInfo.Server)
		cacheFedEvent(share.CLUSEvFedJoin, msg, reqData.User, reqData.Remote, "", reqData.UserRoles)
		jointCluster.ID = reqData.JointCluster.ID
		go pingJointCluster(_tagJoinPending, "v1/fed/ping_internal", jointCluster, nil, access.NewAdminAccessControl())
		restRespSuccess(w, r, &resp, nil, nil, nil, "Join federation by managed cluster's request")
		return
	} else {
		msg := fmt.Sprintf("Fail to join federation: %s", err.Error())
		restRespErrorMessage(w, http.StatusInternalServerError, api.RESTErrFedOperationFailed, msg)
	}
}

func handlerLeaveFedInternal(w http.ResponseWriter, r *http.Request, ps httprouter.Params) {
	log.WithFields(log.Fields{"URL": r.URL.String()}).Debug()
	defer r.Body.Close()

	var err error
	var lock cluster.LockInterface
	if lock, err = lockClusKey(w, share.CLUSLockFedKey); err != nil {
		return
	}
	defer clusHelper.ReleaseLock(lock)

	accReadAll := access.NewReaderAccessControl()
	if !isNoAuthFedOpAllowed(api.FedRoleMaster, w, r, accReadAll) {
		return
	}

	var req api.RESTFedLeaveReqInternal
	body, _ := io.ReadAll(r.Body)
	if err := json.Unmarshal(body, &req); err != nil || req.ID == "" {
		log.WithFields(log.Fields{"error": err}).Error("Request error")
		restRespError(w, http.StatusBadRequest, api.RESTErrInvalidRequest)
		return
	}

	var status int
	code := api.RESTErrInvalidRequest
	joinedCluster := cacher.GetFedJoinedCluster(req.ID, accReadAll)
	if joinedCluster.ID == req.ID {
		// Validate token
		if err := jwtValidateFedJoinTicket(req.JointTicket, joinedCluster.Secret); err == nil {
			if status, code = removeFromFederation(&joinedCluster, accReadAll); status == http.StatusOK {
				msg := fmt.Sprintf("Cluster %s(%s) leaves federation", joinedCluster.Name, joinedCluster.RestInfo.Server)
				cacheFedEvent(share.CLUSEvFedLeave, msg, req.User, req.Remote, "", req.UserRoles)
				restRespSuccess(w, r, nil, nil, nil, nil, "Leave federation by managed cluster's request")
				return
			} else {
				status = http.StatusInternalServerError
			}
		} else {
			status = http.StatusBadRequest
		}
	} else {
		status = http.StatusNotFound
	}
	log.WithFields(log.Fields{"status": status}).Error("Fail to leave federation")
	restRespErrorMessage(w, status, code, "Fail to leave federation")
}

func handlerPingJointInternal(w http.ResponseWriter, r *http.Request, ps httprouter.Params) {
	defer r.Body.Close()

	if fedRole := cacher.GetFedMembershipRoleNoAuth(); fedRole == api.FedRoleJoint {
		var req api.RESTFedPingReq
		var resp api.RESTFedPingResp
		body, _ := io.ReadAll(r.Body)
		if err := json.Unmarshal(body, &req); err == nil {
			accReadAll := access.NewReaderAccessControl()
			if jointCluster := cacher.GetFedLocalJointCluster(accReadAll); jointCluster.ID != "" {
				if _, err := jwtValidateToken(req.Token, jointCluster.Secret, nil); err == nil {
					if met, result, _ := kv.CheckFedKvVersion("joint", req.FedKvVersion); !met {
						resp.Result = result
					}
					restRespSuccess(w, r, &resp, nil, nil, nil, "")
					return
				} else {
					log.WithFields(log.Fields{"err": err}).Debug("validate")
				}
			} else {
				log.Debug("empty cluster id")
			}
		} else {
			log.WithFields(log.Fields{"err": err}).Debug("Unmarshal error")
		}
	} else {
		log.WithFields(log.Fields{"fedRole": fedRole}).Debug("unexpected fedRole")
	}
	restRespError(w, http.StatusGone, api.RESTErrInvalidRequest)
}

func handlerTestJointInternal(w http.ResponseWriter, r *http.Request, ps httprouter.Params) {
	defer r.Body.Close()

	if fedRole := cacher.GetFedMembershipRoleNoAuth(); fedRole == api.FedRoleNone {
		restRespSuccess(w, r, nil, nil, nil, nil, "")
	} else {
		restRespError(w, http.StatusBadRequest, api.RESTErrInvalidRequest)
	}
}

func handlerJointKickedInternal(w http.ResponseWriter, r *http.Request, ps httprouter.Params) {
	log.WithFields(log.Fields{"URL": r.URL.String()}).Debug()
	defer r.Body.Close()

	var err error
	var lock cluster.LockInterface
	if lock, err = lockClusKey(w, share.CLUSLockFedKey); err != nil {
		return
	}
	defer clusHelper.ReleaseLock(lock)

	acc, login := isFedOpAllowed(api.FedRoleJoint, _adminRequired, w, r)
	if acc == nil || login == nil {
		return
	}

	masterCluster := cacher.GetFedMasterCluster(acc)
	jointCluster := cacher.GetFedLocalJointCluster(acc)
	m := &share.CLUSFedMembership{
		FedRole:          api.FedRoleNone,
		LocalRestInfo:    jointCluster.RestInfo,
		PendingDismiss:   true,
		PendingDismissAt: time.Now().UTC(),
	}

	if clusHelper.PutFedMembership(m) != nil {
		restRespErrorMessage(w, http.StatusInternalServerError, api.RESTErrFedOperationFailed, err.Error())
		return
	}
	userName := fmt.Sprintf("%s (primary cluster)", login.mainSessionUser)
	cacheFedEvent(share.CLUSEvFedKick, "Dimissed from federation", userName, login.remote, login.id, login.domainRoles)
	evqueue.Flush()
	go leaveFedCleanup(masterCluster.ID, jointCluster.ID, false)

	// after being kicked out of federation, standalone NV reports its usage to CSP
	cache.ConfigCspUsages(false, false, api.FedRoleNone, "")

	restRespSuccess(w, r, nil, acc, login, nil, "Leave federation by primary cluster's request")
}

// share.CLUSLockFedKey lock is owned by caller
func removeFromFederation(joinedCluster *share.CLUSFedJointClusterInfo, acc *access.AccessControl) (int, int) { // (status, code)
	if joinedCluster == nil || joinedCluster.ID == "" {
		return http.StatusBadRequest, api.RESTErrInvalidRequest
	}

	// update kv
	found := false
	deleted := false
	if list := clusHelper.GetFedJointClusterList(); list != nil {
		clusterIDs := list.IDs
		for i, id := range clusterIDs {
			if id == joinedCluster.ID {
				found = true
				clusterIDs[i] = clusterIDs[len(clusterIDs)-1]
				list.IDs = clusterIDs[:len(clusterIDs)-1]
				if err := clusHelper.PutFedJointClusterList(list); err == nil {
					deleted = true
				}
			}
		}
	}
	if deleted || !found {
		clusHelper.DeleteFedJointCluster(joinedCluster.ID)
		_, clientKeyPath, clientCertPath := kv.GetFedTlsKeyCertPath("", joinedCluster.ID)
		os.Remove(clientKeyPath)
		os.Remove(clientCertPath)
		_setFedJointPrivateKey(joinedCluster.ID, nil)
		for j := 0; j < 3; j++ {
			if c := cacher.GetFedJoinedCluster(joinedCluster.ID, acc); c.ID == joinedCluster.ID {
				time.Sleep(time.Second)
			} else {
				return http.StatusOK, 0
			}
		}
	}
	return http.StatusInternalServerError, api.RESTErrFedOperationFailed
}

func handlerDeployFedRules(w http.ResponseWriter, r *http.Request, ps httprouter.Params) {
	log.WithFields(log.Fields{"URL": r.URL.String()}).Debug()
	defer r.Body.Close()

	if !licenseAllowFed(1) {
		restRespError(w, http.StatusNotFound, api.RESTErrLicenseFail)
		return
	}
	acc, login := isFedOpAllowed(api.FedRoleMaster, _fedAdminRequired, w, r)
	if acc == nil || login == nil {
		return
	}

	var req api.RESTDeployFedRulesReq
	body, _ := io.ReadAll(r.Body)
	if err := json.Unmarshal(body, &req); err != nil {
		log.WithFields(log.Fields{"error": err}).Error("Request error")
		restRespError(w, http.StatusBadRequest, api.RESTErrInvalidRequest)
		return
	}

	idMap := cacher.GetFedJoinedClusterIdMap(acc)
	ids := make([]string, 0, len(idMap))
	if len(req.IDs) > 0 {
		for _, id := range req.IDs {
			if _, ok := idMap[id]; ok {
				ids = append(ids, id)
			}
		}
	} else {
		for id, _ := range idMap {
			ids = append(ids, id)
		}
	}
	resp := api.RESTDeployFedRulesResp{Results: make(map[string]int, len(ids))}

	if len(ids) > 0 {
		// notify joint clusters to poll fed rules/settings
		reqTo := api.RESTFedInternalCommandReq{
			FedKvVersion: kv.GetFedKvVer(),
			Command:      _cmdPollFedRules,
			User:         login.fullname, // user on master cluster who issues remove-from-federation request
			Revisions:    cacher.GetAllFedRulesRevisions(),
		}
		if req.Force {
			reqTo.Command = _cmdForcePullFedRules
		}
		deploy := 0
		ch := make(chan cmdResponse)
		for _, id := range ids {
			jointCluster := cacher.GetFedJoinedCluster(id, acc)
			if jointCluster.ID == id && !jointCluster.Disabled {
				deploy++
				bodyTo, _ := json.Marshal(&reqTo)
				// make sure share.CLUSLockFedKey is not locked because talkToJointCluster may lock it !
				go talkToJointCluster(&jointCluster, http.MethodPost, "v1/fed/command_internal", id, _tagFedSyncPolicy, bodyTo, ch, acc, login, nil)
			} else if jointCluster.Disabled && len(ids) == 1 {
				restRespError(w, http.StatusNotFound, api.RESTErrLicenseFail)
				return
			}
		}
		oneSuccess := false
		for j := 0; j < deploy; j++ {
			deployResult := <-ch
			resp.Results[deployResult.id] = deployResult.result
			updateClusterState(deployResult.id, "", deployResult.result, nil, acc)
			if deployResult.result == _fedCmdReceived || deployResult.result == _fedClusterSynced {
				oneSuccess = true
			}
		}
		if oneSuccess {
			restRespSuccess(w, r, &resp, acc, login, nil, "Deploy fed rules to joint clusters")
		} else {
			restRespError(w, http.StatusBadRequest, api.RESTErrFedJointUnreachable)
		}
	} else {
		restRespError(w, http.StatusBadRequest, api.RESTErrInvalidRequest)
	}
}

// called by managed clusters
func workFedRules(fedSettings *api.RESTFedRulesSettings, fedRevs map[string]uint64, localRevs map[string]uint64, acc *access.AccessControl) bool {
	updated := false
	if len(fedRevs) > 0 {
		log.WithFields(log.Fields{"fedRevs": fedRevs, "localRevs": localRevs}).Debug()
	}

	var err error
	var lock cluster.LockInterface
	if lock, err = lockClusKey(nil, share.CLUSLockFedKey); err != nil {
		return false
	}
	defer clusHelper.ReleaseLock(lock)

	// FedGroupType must be the first to be processed
	fedRuleTypes := []string{share.FedGroupType, share.FedSystemConfigType, share.FedAdmCtrlExceptRulesType, share.FedAdmCtrlDenyRulesType,
		share.FedNetworkRulesType, share.FedResponseRulesType, share.FedFileMonitorProfilesType, share.FedProcessProfilesType}
	for _, fedRuleType := range fedRuleTypes {
		if fedRev, ok := fedRevs[fedRuleType]; ok {
			if jointRev, ok := localRevs[fedRuleType]; ok && fedRev != jointRev {
				applied := false
				switch fedRuleType {
				case share.FedAdmCtrlExceptRulesType, share.FedAdmCtrlDenyRulesType:
					if k8sPlatform {
						if rules, ok := fedSettings.AdmCtrlRulesData.Rules[fedRuleType]; ok {
							applied = replaceFedAdmissionRules(fedRuleType, rules)
						}
					} else {
						applied = true
					}
				case share.FedNetworkRulesType:
					if fedSettings.NetworkRulesData.Rules != nil && fedSettings.NetworkRulesData.RuleHeads != nil {
						applied = replaceFedNwRules(fedSettings.NetworkRulesData.Rules, fedSettings.NetworkRulesData.RuleHeads)
					}
				case share.FedResponseRulesType:
					if fedSettings.ResponseRulesData.Rules != nil && fedSettings.ResponseRulesData.RuleHeads != nil {
						applied = replaceFedResponseRules(fedSettings.ResponseRulesData.Rules, fedSettings.ResponseRulesData.RuleHeads)
					}
				case share.FedGroupType:
					applied = replaceFedGroups(fedSettings.GroupsData.Groups, acc)
				case share.FedFileMonitorProfilesType:
					applied = replaceFedFileMonitorProfiles(fedSettings.FileMonitorData.Profiles, fedSettings.FileMonitorData.AccessRules)
				case share.FedProcessProfilesType:
					applied = replaceFedProcessProfiles(fedSettings.ProcessProfilesData.Profiles)
				case share.FedSystemConfigType:
					applied = replaceFedSystemConfig(fedSettings.SystemConfigData.SystemConfig)
				}
				if applied {
					localRevs[fedRuleType] = fedRev
					updated = true
				}
			}
		}
	}
	if updated {
		cacheFedEvent(share.CLUSEvFedPolicySync, "Sync up policy with primary cluster", "", "", "", nil)
		data := share.CLUSFedRulesRevision{Revisions: localRevs, LastUpdateTime: time.Now().UTC()}
		clusHelper.PutFedRulesRevision(nil, &data)
		log.WithFields(log.Fields{"revs": localRevs}).Info("applied fed rules")
	}

	return updated
}

// only called by managed clusters.
// cachedScanResultMD5 is updated & referenced by the following loops in the same polling session
func workFedScanData(cachedScanResultMD5 map[string]map[string]string, respTo *api.RESTPollFedScanDataResp) (uint32, uint32, uint32) {

	var updated uint32
	var deleted uint32
	var delRegs uint32
	var err error
	var lock cluster.LockInterface
	if lock, err = lockClusKey(nil, share.CLUSLockFedScanDataKey); err != nil {
		return updated, deleted, delRegs
	}
	defer clusHelper.ReleaseLock(lock)

	if respTo.RegistryCfg != nil {
		replaceFedRegistryConfig(respTo.RegistryCfg.Registries)
	}

	// 1. handle deleted images in fed registry/repo or deleted fed registry/repo
	for regName, imageIDs := range respTo.ScanResultData.DeletedScanResults { // registry name : []image id
		if imageIDs == nil {
			// 1-1. "the fed registry/repo is deleted on master cluster" or "scan result of images in the fed registry/repo should not be deployed to managed cluster"
			delete(cachedScanResultMD5, regName)
			delRegs += 1
			clusHelper.DeleteRegistryKeys(regName)
			if regName != common.RegistryFedRepoScanName {
				clusHelper.DeleteRegistry(nil, regName)
			}
		} else if cachedImagesMD5, ok := cachedScanResultMD5[regName]; ok {
			// 1-2. in this fed registry/repo, some images' scan result has been deleted on master cluster
			for _, imageID := range imageIDs {
				if _, ok := cachedImagesMD5[imageID]; ok {
					if err = clusHelper.DeleteRegistryImageSummaryAndReport(regName, imageID, api.FedRoleJoint); err == nil {
						delete(cachedImagesMD5, imageID)
						deleted += 1
					} else {
						log.WithFields(log.Fields{"registry": regName, "image": imageID, "error": err}).Error("Failed to delete")
					}
				}
			}
		}
	}

	// 2. handle new/updated images scan result in fed registry/repo
	for regName, fedScanResults := range respTo.ScanResultData.UpdatedScanResults { // registry name : image id : scan result
		cachedImagesMD5, ok := cachedScanResultMD5[regName] // image id : scan result md5
		if !ok {
			// it's scan result for a new fed registry
			cachedImagesMD5 = make(map[string]string, len(fedScanResults))
		}
		for imageID, scanResult := range fedScanResults {
			if cachedMD5, ok := cachedImagesMD5[imageID]; !ok || cachedMD5 != scanResult.MD5 {
				// it's "scan result for a new image in fed registry/repo" or "different scan result for an image in fed registry/repo"
				if err = clusHelper.PutRegistryImageSummaryAndReport(regName, imageID, api.FedRoleJoint, scanResult.Summary, scanResult.Report); err == nil {
					cachedImagesMD5[imageID] = scanResult.MD5
					updated += 1
				} else {
					log.WithFields(log.Fields{"registry": regName, "image": imageID, "error": err}).Error("Failed to update")
				}
			}
		}
		if updated > 0 {
			cachedScanResultMD5[regName] = cachedImagesMD5
		} else {
			// this fed registry/repo is already up-to-date. remove it from cachedScanResultMD5 so that it won't be synced in this polling session
			delete(cachedScanResultMD5, regName)
		}
	}

	// 3. if all scan results for a fed registry/repo are update-to-date, remove this fed registry/repo from the md5 cache in this polling session
	for _, regName := range respTo.ScanResultData.UpToDateRegs {
		// this fed registry/repo is already up-to-date. remove it from cachedScanResultMD5 so that it won't be synced in this polling session
		delete(cachedScanResultMD5, regName)
	}

	return updated, deleted, delRegs
}

// return true when both maps have same content
func haveSameContent(src, dest map[string]uint64) bool {
	if len(src) != len(dest) {
		return false
	}
	for k, v1 := range src {
		if v2, ok := dest[k]; !ok || v1 != v2 {
			return false
		}
	}

	return true
}

func pollFedRules(forcePulling bool, tryTimes int) bool {
	nvUsage := cacher.GetNvUsage(api.FedRoleJoint)
	doPoll := atomic.CompareAndSwapUint32(&_fedPollOngoing, 0, 1)
	if doPoll {
		defer atomic.StoreUint32(&_fedPollOngoing, 0)

		accReadAll := access.NewReaderAccessControl()
		reqTo := api.RESTPollFedRulesReq{
			FedKvVersion: kv.GetFedKvVer(),
			RestVersion:  kv.GetRestVer(),
			Name:         cacher.GetSystemConfigClusterName(accReadAll),
			CspType:      nvUsage.LocalClusterUsage.CspType, // joint cluster's billing csp type
			Nodes:        nvUsage.LocalClusterUsage.Nodes,
		}

		masterCluster := cacher.GetFedMasterCluster(accReadAll)
		jointCluster := cacher.GetFedLocalJointCluster(accReadAll)
		if masterCluster.ID == "" || jointCluster.ID == "" {
			return doPoll
		}
		reqTo.ID = jointCluster.ID
		reqTo.JointTicket = jwtGenFedTicket(jointCluster.Secret, jwtFedJointTicketLife)
		reqTo.Revisions = cacher.GetAllFedRulesRevisions()
		if forcePulling {
			for ruleType, _ := range reqTo.Revisions {
				reqTo.Revisions[ruleType] = 0
			}
		}

		status := _fedClusterDisconnected
		bodyTo, _ := json.Marshal(&reqTo)
		// call master cluster for polling fed rules
		var respData []byte
		var statusCode int
		var proxyUsed bool
		var err error = common.ErrObjectAccessDenied
		urlStr := fmt.Sprintf("https://%s:%d/v1/fed/poll_internal", masterCluster.RestInfo.Server, masterCluster.RestInfo.Port)
		for i := 0; i < tryTimes; i++ {
			if respData, statusCode, proxyUsed, err = sendRestRequest("", http.MethodPost, urlStr,
				"", "", "", "", nil, bodyTo, false, nil, accReadAll); err == nil {
				break
			} else {
				time.Sleep(time.Second)
			}
		}
		if err == nil {
			respTo := api.RESTPollFedRulesResp{}
			if err = json.Unmarshal(respData, &respTo); err == nil {
				if respTo.PollInterval > 0 {
					atomic.StoreUint32(&_fedPollInterval, respTo.PollInterval)
				}
				if respTo.Result == _fedSuccess { // success
					updateClusterState(jointCluster.ID, "", _fedClusterJoined, nil, accReadAll)
					var cspUsage share.CLUSClusterCspUsage
					cspUsage.CspType, _ = common.GetMappedCspType(&respTo.CspType, nil)
					updateClusterState(masterCluster.ID, masterCluster.ID, _fedClusterConnected, &cspUsage, accReadAll)
					status = _fedSuccess
					fedCfg := cacher.GetFedSettings()
					if respTo.DeployRepoScanData != fedCfg.DeployRepoScanData {
						// fed scan data deployment option is changed on master cluster.
						scanRevs, _, err := clusHelper.GetFedScanRevisions()
						// delete fed repo scan result stored on managed cluster if fed repo scan data deployment is disabled on master cluster
						clusHelper.DeleteRegistryKeys(common.RegistryFedRepoScanName)
						scanRevs.ScannedRepoRev = 0
						if err == nil {
							clusHelper.PutFedScanRevisions(&scanRevs, nil)
						}
						fedCfg.DeployRepoScanData = respTo.DeployRepoScanData
						clusHelper.PutFedSettings(nil, fedCfg)
					}
					if respTo.Settings != nil {
						var settings api.RESTFedRulesSettings
						if err = json.Unmarshal(respTo.Settings, &settings); err == nil {
							updateClusterState(jointCluster.ID, "", _fedClusterSyncing, nil, accReadAll)
							if workFedRules(&settings, respTo.Revisions, reqTo.Revisions, accReadAll) {
								// if any fed rule is updated, re-send polling request simply for updating joint cluster info on master cluster
								reqTo.JointTicket = jwtGenFedTicket(jointCluster.Secret, jwtFedJointTicketLife)
								reqTo.Revisions = respTo.Revisions
								bodyTo, _ := json.Marshal(&reqTo)
								_, statusCode, _, _ = sendRestRequest("", http.MethodPost, urlStr, "", "", "", "", nil, bodyTo, true, nil, accReadAll)
							}
						}
					}

					go getFedRegScanData(false, fedCfg, respTo.ScanDataRevs, 1)

					updateClusterState(jointCluster.ID, "", _fedClusterJoined, nil, accReadAll)
				} else if respTo.Result == _fedMasterUpgradeRequired {
					updateClusterState(jointCluster.ID, "", _fedJointVersionTooNew, nil, accReadAll)
				} else if respTo.Result == _fedJointUpgradeRequired {
					updateClusterState(jointCluster.ID, "", _fedJointUpgradeRequired, nil, accReadAll)
				} else if respTo.Result == _fedClusterImporting {
					status = _fedSuccess
				}
			}
		} else {
			if m := time.Now().Minute() % 10; m == 0 {
				respErr := api.RESTError{}
				json.Unmarshal(respData, &respErr)
				log.WithFields(log.Fields{"err": err, "msg": respErr, "proxyUsed": proxyUsed}).Error("Request failed")
			}
			if statusCode == http.StatusGone {
				updateClusterState(jointCluster.ID, "", _fedClusterKicked, nil, accReadAll)
			} else if statusCode == http.StatusNotFound {
				var restErr api.RESTError
				if json.Unmarshal(respData, &restErr) == nil {
					if restErr.Code == api.RESTErrLicenseFail {
						updateClusterState(jointCluster.ID, "", _fedLicenseDisallowed, nil, accReadAll)
					}
				}
			}
		}
		updateClusterState(masterCluster.ID, masterCluster.ID, status, nil, accReadAll)
	}
	return doPoll
}

// called by managed clusters only
// get fed registry/repo scan data
func getFedRegScanData(forcePulling bool, fedCfg share.CLUSFedSettings, masterScanDataRevs api.RESTFedScanDataRevs, tryTimes int) {

	pollScanData := atomic.CompareAndSwapUint32(&_fedScanDataPollOngoing, 0, 1)
	if pollScanData {
		defer atomic.StoreUint32(&_fedScanDataPollOngoing, 0)

		upToDateRegs := utils.NewSet()
		cachedScanDataRevs, restoring := cacher.GetFedScanDataRevisions(true, true)
		if restoring {
			return
		}
		if forcePulling {
			for regName, _ := range cachedScanDataRevs.ScannedRegRevs {
				cachedScanDataRevs.ScannedRegRevs[regName] = 0
			}
			cachedScanDataRevs.ScannedRepoRev = 0
		} else {
			// fed registry scan data is always deployed
			for regName, rev1 := range masterScanDataRevs.ScannedRegRevs {
				if rev2, ok := cachedScanDataRevs.ScannedRegRevs[regName]; ok && rev1 == rev2 {
					upToDateRegs.Add(regName)
				}
			}
			if fedCfg.DeployRepoScanData {
				if masterScanDataRevs.ScannedRepoRev == cachedScanDataRevs.ScannedRepoRev {
					upToDateRegs.Add(common.RegistryFedRepoScanName)
				}
			}
		}
		if (masterScanDataRevs.RegConfigRev != cachedScanDataRevs.RegConfigRev || !haveSameContent(masterScanDataRevs.ScannedRegRevs, cachedScanDataRevs.ScannedRegRevs)) ||
			(fedCfg.DeployRepoScanData && masterScanDataRevs.ScannedRepoRev != cachedScanDataRevs.ScannedRepoRev) {
			// get scan result md5 of the images in fed registry/repo that have different scan data revision(per fed registry/repo) from what master cluster has
			var cachedScanResultMD5 map[string]map[string]string
			if forcePulling {
				cachedScanResultMD5 = make(map[string]map[string]string)
			} else {
				cachedScanResultMD5 = cacher.GetFedScanResultMD5(cachedScanDataRevs, masterScanDataRevs)
			}
			// those fed registry/repo who have the same scan result md5 as master cluster are removed from cachedScanResultMD5 in each pollFedScanData loop

			i := 0
			var updated uint32
			var deleted uint32
			var delRegs uint32
			var updatedTemp uint32
			var deletedTemp uint32
			var delRegsTemp uint32
			var throttleTime int64 = 100
			var interrupt bool
			for throttleTime != 0 && !interrupt {
				// cachedScanDataRevs.RegConfigRev is updated in each pollFedScanData() if there is fed registry setting change on master cluster
				// cachedScanResultMD5/upToDateRegs are updated in each pollFedScanData()/workFedScanData() as well
				throttleTime, updatedTemp, deletedTemp, delRegsTemp, interrupt = pollFedScanData(&cachedScanDataRevs.RegConfigRev, cachedScanResultMD5, upToDateRegs, fedCfg, 1)
				if throttleTime > 0 {
					time.Sleep(time.Duration(throttleTime) * time.Millisecond)
				}
				updated += updatedTemp
				deleted += deletedTemp
				delRegs += delRegsTemp
				i += 1
			}
			if !interrupt {
				// There could be multiple POST(v1/fed/scan_data_internal) requests in a polling session.
				// For ScannedRegRevs/ScannedRepoRev on managed cluster, we update them with the values returned from POST(v1/fed/poll_internal) intentionally.
				// Reason:
				// If a fed registry/repo's scan result is already up-to-date, managed cluster won't sync that fed registry/repo anymore in the same polling session.
				// This is for reducing the POST(v1/fed/scan_data_internal) request payload size.
				// However, the fed registry/repo scanning could happen on the master concurrently when managed cluster polls for scan result.
				// It's possible that right after managed cluster finishes syncing a fed registry/repo,
				//  a new scan result(A) is added on master cluster & ScannedRegRevs/ScannedRepoRev is increased on master as well.
				// we update ScannedRegRevs/ScannedRepoRev on managed cluster with the values returned from POST(v1/fed/poll_internal) so that the next polling session could get scan result(A)
				// Otherwise, when there is no more new scan result on master cluster for a long time(ScannedRegRevs/ScannedRepoRev do not increase for a long time),
				//  it could take managed cluster a long time to get scan result(A)
				scanRevs := share.CLUSFedScanRevisions{
					RegConfigRev:   cachedScanDataRevs.RegConfigRev,
					ScannedRegRevs: masterScanDataRevs.ScannedRegRevs,
					ScannedRepoRev: masterScanDataRevs.ScannedRepoRev,
				}
				clusHelper.PutFedScanRevisions(&scanRevs, nil)
			}
			log.WithFields(log.Fields{"iter": i, "forcePulling": forcePulling, "updated": updated, "deleted": deleted, "delRegs": delRegs, "interrupt": interrupt}).Info()
		}
	}
}

// for the 1st polling request in this polling session,
// cachedScanResultMD5: contains only the images md5 for fed registry/repo that are remembered by managed clusters & have different scan data revision from what master cluster has.
// upToDateRegs: contains names of those fed registry/repo whose scan result is up-to-date
// in each pollFedScanData(), some scan results are returned & their image md5 entries in cachedScanResultMD5 are updated.
//
//	upToDateRegs is updated as well when a fed registry/repo's scab result becomes up-to-date
func pollFedScanData(cachedRegConfigRev *uint64, cachedScanResultMD5 map[string]map[string]string,
	upToDateRegs utils.Set, fedCfg share.CLUSFedSettings, tryTimes int) (int64, uint32, uint32, uint32, bool) {

	var updated uint32
	var deleted uint32
	var delRegs uint32
	var throttleTime int64

	accReadAll := access.NewReaderAccessControl()
	reqTo := api.RESTPollFedScanDataReq{
		FedKvVersion: kv.GetFedKvVer(),
		RestVersion:  kv.GetRestVer(),
		Name:         cacher.GetSystemConfigClusterName(accReadAll),
	}

	masterCluster := cacher.GetFedMasterCluster(accReadAll)
	jointCluster := cacher.GetFedLocalJointCluster(accReadAll)
	if masterCluster.ID == "" || jointCluster.ID == "" {
		return 0, updated, deleted, delRegs, true
	}

	collectedRegs := 0
	reqScanResultMD5 := make(map[string]map[string]string, _maxRegCollectCount)
	ignoreRegs := make([]string, 0, len(cachedScanResultMD5))
	for regName, reqImagesMD5 := range cachedScanResultMD5 {
		if collectedRegs < _maxRegCollectCount {
			reqScanResultMD5[regName] = reqImagesMD5
		} else {
			ignoreRegs = append(ignoreRegs, regName)
		}
		collectedRegs += 1
	}

	reqTo.ID = jointCluster.ID
	reqTo.JointTicket = jwtGenFedTicket(jointCluster.Secret, jwtFedJointTicketLife)
	reqTo.RegConfigRev = *cachedRegConfigRev
	reqTo.UpToDateRegs = upToDateRegs.ToStringSlice()
	reqTo.ScanResultMD5 = reqScanResultMD5
	reqTo.IgnoreRegs = ignoreRegs

	var buf bytes.Buffer
	enc := gob.NewEncoder(&buf)
	enc.Encode(&reqTo)
	bodyTo := buf.Bytes()
	// call master cluster for polling fed scan data
	var respData []byte
	var statusCode int
	var proxyUsed bool
	var err error = common.ErrObjectAccessDenied
	urlStr := fmt.Sprintf("https://%s:%d/v1/fed/scan_data_internal", masterCluster.RestInfo.Server, masterCluster.RestInfo.Port)
	for i := 0; i < tryTimes; i++ {
		if respData, statusCode, proxyUsed, err = sendRestRequest("", http.MethodPost, urlStr,
			"", "application/gob", reqTo.JointTicket, reqTo.ID, nil, bodyTo, false, nil, accReadAll); err == nil {
			break
		} else {
			time.Sleep(time.Second)
		}
	}
	if err == nil {
		respTo := api.RESTPollFedScanDataResp{}
		buf := bytes.NewBuffer(respData)
		dec := gob.NewDecoder(buf)
		if err := dec.Decode(&respTo); err == nil {
			if respTo.Result == _fedSuccess { // success
				if respTo.DeployRepoScanData != fedCfg.DeployRepoScanData {
					// fed scan data deployment option is changed on master cluster. Exit this polling session & let the next session do the sync
					return 0, updated, deleted, delRegs, true
				}
				if respTo.RegistryCfg != nil || len(respTo.ScanResultData.UpdatedScanResults) > 0 || len(respTo.ScanResultData.DeletedScanResults) > 0 {
					for _, regName := range respTo.ScanResultData.UpToDateRegs {
						upToDateRegs.Add(regName)
					}
					updated, deleted, delRegs = workFedScanData(cachedScanResultMD5, &respTo)
					if respTo.HasMoreScanResult {
						// this is not the last request in this polling session yet
						throttleTime = respTo.ThrottleTime
					}
					if respTo.RegistryCfg != nil {
						*cachedRegConfigRev = respTo.RegistryCfg.Revision
					}
				}
			} else {
				log.WithFields(log.Fields{"result": respTo.Result, "statusCode": statusCode, "proxyUsed": proxyUsed}).Error("Request failed")
				return 0, updated, deleted, delRegs, true
			}
		}
	} else {
		if m := time.Now().Minute() % 10; m == 0 {
			respErr := api.RESTError{}
			json.Unmarshal(respData, &respErr)
			log.WithFields(log.Fields{"err": err, "msg": respErr, "statusCode": statusCode, "proxyUsed": proxyUsed}).Error("Request failed")
		}
		return 0, updated, deleted, delRegs, true
	}

	return throttleTime, updated, deleted, delRegs, false
}

// handles polling requests on master cluster
func handlerPollFedRulesInternal(w http.ResponseWriter, r *http.Request, ps httprouter.Params) {
	// log.WithFields(log.Fields{"URL": r.URL.String()}).Debug()
	defer r.Body.Close()

	accReadAll := access.NewReaderAccessControl()
	if !isNoAuthFedOpAllowed(api.FedRoleMaster, w, r, accReadAll) {
		return
	}

	var err error
	var req api.RESTPollFedRulesReq
	body, _ := io.ReadAll(r.Body)
	if err = json.Unmarshal(body, &req); err != nil {
		restRespError(w, http.StatusBadRequest, api.RESTErrInvalidRequest)
		return
	}

	// Validate token
	jointCluster := cacher.GetFedJoinedCluster(req.ID, accReadAll)
	if jointCluster.ID != req.ID {
		statusCode := http.StatusBadRequest
		if jointCluster.ID == "" {
			statusCode = http.StatusGone
		}
		restRespError(w, statusCode, api.RESTErrInvalidRequest)
		return
	} else if jointCluster.Disabled {
		restRespError(w, http.StatusNotFound, api.RESTErrLicenseFail)
		return
	}
	if err = jwtValidateFedJoinTicket(req.JointTicket, jointCluster.Secret); err != nil {
		restRespErrorMessage(w, http.StatusBadRequest, api.RESTErrFedOperationFailed, err.Error())
		return
	}

	fedCfg := cacher.GetFedSettings()
	resp := api.RESTPollFedRulesResp{
		Result:             _fedSuccess,
		PollInterval:       atomic.LoadUint32(&_fedPollInterval),
		DeployRepoScanData: fedCfg.DeployRepoScanData,
	}
	_, resp.CspType = common.GetMappedCspType(nil, &cctx.CspType) // master cluster's billing csp type
	if kv.IsImporting() {
		// do not give out master's fed policies when master cluster is importing config
		resp.Result = _fedClusterImporting
	} else {
		if (req.Name != "" && req.Name != jointCluster.Name) || req.RestVersion != jointCluster.RestVersion {
			var lock cluster.LockInterface
			if lock, err = lockClusKey(w, share.CLUSLockFedKey); err == nil {
				if c := clusHelper.GetFedJointCluster(jointCluster.ID); c != nil {
					if req.Name != "" && req.Name != jointCluster.Name {
						c.Name = req.Name
					}
					if req.RestVersion != jointCluster.RestVersion {
						c.RestVersion = req.RestVersion
					}
					clusHelper.PutFedJointCluster(c)
				}
				clusHelper.ReleaseLock(lock)
			}
		}

		var status int
		if met, result, _ := kv.CheckFedKvVersion("master", req.FedKvVersion); !met {
			resp.Result = result
			status = result
		} else {
			// return fed registry/repo scan data revisions to managed clusters
			resp.ScanDataRevs, _ = cacher.GetFedScanDataRevisions(true, fedCfg.DeployRepoScanData)
			resp.Settings, resp.Revisions, _ = cacher.GetFedRules(req.Revisions, accReadAll)
			if len(resp.Revisions) > 0 {
				status = _fedClusterOutOfSync
			} else {
				status = _fedClusterSynced
			}
		}

		cspType, _ := common.GetMappedCspType(&req.CspType, nil)
		cspUsage := share.CLUSClusterCspUsage{
			CspType: cspType, // joint cluster's billing csp type
			Nodes:   req.Nodes,
		}
		updateClusterState(jointCluster.ID, "", status, &cspUsage, accReadAll)
	}

	restRespSuccess(w, r, &resp, accReadAll, nil, nil, "") // no event log
}

// handles scan data polling requests on master cluster
func handlerPollFedScanDataInternal(w http.ResponseWriter, r *http.Request, ps httprouter.Params) {
	// log.WithFields(log.Fields{"URL": r.URL.String()}).Debug()
	defer r.Body.Close()

	accReadAll := access.NewReaderAccessControl()
	if !isNoAuthFedOpAllowed(api.FedRoleMaster, w, r, accReadAll) {
		return
	}

	var err error
	var jointCluster share.CLUSFedJointClusterInfo

	jointID := r.Header.Get("X-NV-Joint-ID")
	jointTicket := r.Header.Get("X-NV-Joint-Ticket")
	if jointTicket != "" && jointID != "" {
		// Validate the request is from a valid joint cluster
		jointCluster = cacher.GetFedJoinedCluster(jointID, accReadAll)
		if jointCluster.ID != jointID {
			statusCode := http.StatusBadRequest
			if jointCluster.ID == "" {
				statusCode = http.StatusGone
			}
			restRespError(w, statusCode, api.RESTErrInvalidRequest)
			return
		} else if jointCluster.Disabled {
			restRespError(w, http.StatusNotFound, api.RESTErrInvalidRequest)
			return
		} else {
			if err = jwtValidateFedJoinTicket(jointTicket, jointCluster.Secret); err != nil {
				restRespErrorMessage(w, http.StatusBadRequest, api.RESTErrFedOperationFailed, err.Error())
				return
			}
		}
	} else {
		restRespError(w, http.StatusBadRequest, api.RESTErrInvalidRequest)
		return
	}

	ct := r.Header.Get("Content-Type")
	ce := r.Header.Get("Content-Encoding")

	var req api.RESTPollFedScanDataReq
	body, _ := io.ReadAll(r.Body)
	if ce == "gzip" {
		body = utils.GunzipBytes(body)
	}
	if ct == "application/gob" {
		buf := bytes.NewBuffer(body)
		dec := gob.NewDecoder(buf)
		err = dec.Decode(&req)
	} else {
		err = fmt.Errorf("unexpected content-type: %s", ct)
	}
	if err != nil {
		log.WithFields(log.Fields{"err": err}).Error()
		restRespError(w, http.StatusBadRequest, api.RESTErrInvalidRequest)
		return
	}

	var resp api.RESTPollFedScanDataResp
	if kv.IsImporting() {
		// do not give out master's fed registry/repo scan data when master cluster is importing config
		resp.Result = _fedClusterImporting
	} else {
		if met, result, _ := kv.CheckFedKvVersion("master", req.FedKvVersion); !met {
			resp.Result = result
		} else {
			var getFedRegCfg bool
			_, fedRegs := scanner.GetFedRegistryCache(false, true)
			resp, getFedRegCfg = cacher.GetFedScanResult(req.RegConfigRev, req.ScanResultMD5, req.IgnoreRegs, req.UpToDateRegs, fedRegs)
			if getFedRegCfg && resp.RegistryCfg != nil {
				resp.RegistryCfg.Registries, _ = scanner.GetFedRegistryCache(true, false)
			}
			resp.Result = _fedSuccess
		}
	}
	resp.PollInterval = atomic.LoadUint32(&_fedPollInterval)

	restRespSuccess(w, r, &resp, accReadAll, nil, nil, "") // no event log
}

// handles fed command on joint cluster
func handlerFedCommandInternal(w http.ResponseWriter, r *http.Request, ps httprouter.Params) {
	log.WithFields(log.Fields{"URL": r.URL.String()}).Debug()
	defer r.Body.Close()

	acc, login := isFedOpAllowed(api.FedRoleJoint, _adminRequired, w, r)
	if acc == nil || login == nil {
		return
	}

	var req api.RESTFedInternalCommandReq
	body, _ := io.ReadAll(r.Body)
	if err := json.Unmarshal(body, &req); err != nil {
		log.WithFields(log.Fields{"error": err}).Error("Request error")
		restRespError(w, http.StatusBadRequest, api.RESTErrInvalidRequest)
		return
	}

	resp := api.RESTFedInternalCommandResp{Result: _fedCmdReceived}
	if len(req.Revisions) > 0 {
		localRevs := cacher.GetAllFedRulesRevisions()
		if len(req.Revisions) == len(localRevs) {
			sameRevs := true
			for k, v := range localRevs {
				if v2, ok := req.Revisions[k]; !ok || v != v2 {
					sameRevs = false
					break
				}
			}
			if sameRevs {
				resp.Result = _fedClusterSynced
			}
		}
	}

	// command request contains fed kv version for the joining cluster. if it's different from this cluster's fed kv version, it means they are not compatible
	if met, result, _ := kv.CheckFedKvVersion("joint", req.FedKvVersion); !met {
		resp.Result = result
	} else {
		switch req.Command {
		case _cmdPollFedRules, _cmdForcePullFedRules:
			var fullPolling uint32 = 0
			if req.Command == _cmdForcePullFedRules {
				fullPolling = 1
			}
			clusHelper.FedTriggerInstantPingPoll(share.InstantPollFedMaster, fullPolling)
		default:
			resp.Result = _fedCmdUnknown
		}
	}

	restRespSuccess(w, r, &resp, acc, login, nil, "Received command from primary cluster")
}

func handlerGetJointClusterView(w http.ResponseWriter, r *http.Request, ps httprouter.Params) {
	defer r.Body.Close()

	acc, login := isFedOpAllowed(api.FedRoleMaster, _fedAdminRequired, w, r)
	if acc == nil || login == nil {
		return
	}

	var resp api.RESTFedView

	jointCluster := cacher.GetFedJoinedCluster(ps.ByName("id"), acc)
	if kv.GetRestVer() == jointCluster.RestVersion {
		resp.Compatible = true
	}

	restRespSuccess(w, r, &resp, acc, login, nil, "")
}

func handlerCspSupportInternal(w http.ResponseWriter, r *http.Request, ps httprouter.Params) {
	defer r.Body.Close()

	log.WithFields(log.Fields{"URL": r.URL.String()}).Debug()
	accReadAll := access.NewReaderAccessControl()
	if !isNoAuthFedOpAllowed(api.FedRoleMaster, w, r, accReadAll) {
		return
	}

	var err error
	var req api.RESTFedCspSupportReq
	body, _ := io.ReadAll(r.Body)
	if err = json.Unmarshal(body, &req); err != nil {
		restRespError(w, http.StatusBadRequest, api.RESTErrInvalidRequest)
		return
	}

	// Validate token
	jointCluster := cacher.GetFedJoinedCluster(req.ID, accReadAll)
	if jointCluster.ID != req.ID {
		statusCode := http.StatusBadRequest
		if jointCluster.ID == "" {
			statusCode = http.StatusGone
		}
		restRespError(w, statusCode, api.RESTErrInvalidRequest)
		return
	} else if jointCluster.Disabled {
		restRespError(w, http.StatusNotFound, api.RESTErrLicenseFail)
		return
	}
	if err = jwtValidateFedJoinTicket(req.JointTicket, jointCluster.Secret); err != nil {
		restRespErrorMessage(w, http.StatusBadRequest, api.RESTErrFedOperationFailed, err.Error())
		return
	}

	resp := resource.GetCspConfig()

	restRespSuccess(w, r, &resp, accReadAll, nil, nil, "")
}

func handlerFedHealthCheck(w http.ResponseWriter, r *http.Request, ps httprouter.Params) {
	defer r.Body.Close()

	if fedRole := cacher.GetFedMembershipRoleNoAuth(); fedRole == api.FedRoleMaster {
		atomic.LoadUint64(&fedRestServerState)
		if fedRestServerState == _fedRestServerRunning_ {
			restRespSuccess(w, r, nil, nil, nil, nil, "")
		} else {
			w.WriteHeader(http.StatusInternalServerError)
		}
	} else {
		w.WriteHeader(http.StatusServiceUnavailable)
	}
}

var forbiddenFwUrl = map[string][]string{
	"/v1/fed_auth": []string{http.MethodPost, http.MethodDelete},
}
var forbiddenFwUrlPrefix = map[string][]string{
	"/v1/auth/": []string{http.MethodPost, http.MethodDelete},
}

type tForbiddenFwUrlInfo struct {
	url       string
	urlPrefix string
	urlRegex  *regexp.Regexp
	verbs     []string
}

var forbiddenFwUrlRegex []tForbiddenFwUrlInfo = []tForbiddenFwUrlInfo{
	tForbiddenFwUrlInfo{
		url:       "/v1/auth/.*",
		urlPrefix: "/v1/auth/",
		verbs:     []string{http.MethodPost, http.MethodDelete},
	},
	tForbiddenFwUrlInfo{
		url:       "/v1/user/.*/password",
		urlPrefix: "/v1/user/",
		verbs:     []string{http.MethodPost},
	},
}

func handlerFedClusterForward(w http.ResponseWriter, r *http.Request, ps httprouter.Params, method string) {
	if !licenseAllowFed(1) {
		restRespError(w, http.StatusNotFound, api.RESTErrLicenseFail)
		return
	}
	accCaller, login := isFedOpAllowed(api.FedRoleMaster, _fedReaderRequired, w, r) // reject non-FedAdmin/FedReader & non-PERM_FED login
	if accCaller == nil || login == nil {
		return
	}

	// fedAdmin & fedReader users can reach here. However, fedReader user can only forward GET requests & PATCH("/v1/auth") to remote clusters
	acc := accCaller
	id := ps.ByName("id")
	request := ps.ByName("request")
	forbidden := false
	regScanTest := false
	txnID := ""
<<<<<<< HEAD
	if accCaller.IsFedReader() || accCaller.HasPermFed() {
		if method == http.MethodGet || (method == http.MethodPatch && request == "/v1/auth") {
=======
	if accCaller.IsFedReader() {
		if method == http.MethodGet || (method == http.MethodPatch && request == "/v1/auth") ||
			(method == http.MethodPost && (request == "/v1/vulasset" || request == "/v1/assetvul")) {
>>>>>>> 9547a0d7
			// forward is allowed
			// In fedReader user sessions, controller needs to update cluster state as well. So the acc needs to have write permissions for that purpose.
			acc = access.NewFedAdminAccessControl()
		} else {
			restRespAccessDenied(w, login)
			return
		}
	}
	if !forbidden {
		if strings.Index(request, "/v1/fed/") == 0 {
			if request != "/v1/fed/member" {
				forbidden = true
			}
		} else if method != http.MethodGet {
			if verbs, ok := forbiddenFwUrl[request]; ok {
				for _, verb := range verbs {
					if verb == method {
						forbidden = true
						break
					}
				}
			}
			if !forbidden {
				for _, urlInfo := range forbiddenFwUrlRegex {
					if strings.HasPrefix(request, urlInfo.urlPrefix) {
						if urlInfo.urlRegex == nil {
							urlInfo.urlRegex, _ = regexp.Compile(urlInfo.url)
						}
						if urlInfo.urlRegex != nil && urlInfo.urlRegex.MatchString(request) {
							for _, verb := range urlInfo.verbs {
								if verb == method {
									forbidden = true
									break
								}
							}
							if forbidden {
								break
							}
						}
					}
				}
			}
			if method == http.MethodPost {
				importURIs := utils.NewSetFromStringSlice([]string{
					"/v1/file/config",
					"/v1/file/group/config",
					"/v1/file/admission/config",
					"/v1/file/waf/config",
					"/v1/file/dlp/config",
					"/v1/file/compliance/profile/config",
					"/v1/file/vulnerability/profile/config",
				})
				if importURIs.Contains(request) {
					txnID = r.Header.Get("X-Transaction-ID")
				}
			}
			if txnID == "" && (method == http.MethodPost || method == http.MethodDelete) && strings.HasPrefix(request, "/v1/scan/registry/") {
				if ss := strings.Split(request, "/"); len(ss) == 6 && ss[5] == "test" {
					regScanTest = true
					txnID = r.Header.Get("X-Transaction-ID")
				}
			}
		}
	}
	if forbidden {
		restRespError(w, http.StatusForbidden, api.RESTErrOpNotAllowed)
		return
	}
	if r.URL.RawQuery != "" {
		request = fmt.Sprintf("%s?%s", request, r.URL.RawQuery)
	}

	rc := cacher.GetFedJoinedCluster(id, acc)
	if rc.ID == "" {
		restRespErrorMessage(w, http.StatusBadRequest, api.RESTErrRemoteUnauthorized, "Unable to authenticate with the cluster")
		return
	} else if rc.Disabled {
		restRespError(w, http.StatusNotFound, api.RESTErrLicenseFail)
		return
	}
	body, _ := io.ReadAll(r.Body)
	user, _, _ := clusHelper.GetUserRev(login.fullname, acc)
	remoteExport := false

	for _, refreshToken := range []bool{false, true} {
		if token, err := getJointClusterToken(&rc, id, user, refreshToken, acc, login); token != "" {
			gzipped := false
			methodToUse := method
			if request == "/v1/file/group" && method == http.MethodGet {
				methodToUse = http.MethodPost
			}
			contentType := jsonContentType
			if method == http.MethodPost {
				if i := strings.Index(r.URL.String(), "/v1/file/config"); i > len("/v1/file/config") {
					mediaType, _, err := mime.ParseMediaType(r.Header.Get("Content-Type"))
					if err == nil && strings.HasPrefix(mediaType, "multipart/") {
						contentType = r.Header.Get("Content-Type")
					}
				}
			}
			if ce := r.Header.Get("Content-Encoding"); ce == "gzip" {
				gzipped = true
			}

			// for export-related APIs thru remote console, we don't override the response header or they cannot be exported successfully
			if method == http.MethodGet {
				if i := strings.Index(r.URL.String(), "/v1/file/config"); i > len("/v1/file/config") {
					remoteExport = true
				} else if request == "/v1/file/group" {
					remoteExport = true
				} else if strings.HasPrefix(request, "/v1/sniffer/") {
					if ss := strings.Split(request, "?"); len(ss) >= 1 {
						if strings.HasSuffix(ss[0], "/pcap") {
							remoteExport = true
						}
					}
				}
			} else if method == http.MethodPatch {
				if i := strings.Index(r.URL.String(), "/v1/system/config"); i > 0 {
					var rconf api.RESTSystemConfigConfigData
					if err := json.Unmarshal(body, &rconf); err == nil {
						if rconf.Config != nil && rconf.Config.IBMSAEpDashboardURL != nil {
							msg := _invalidDashboardURL
							rconf.Config.IBMSAEpDashboardURL = &msg
							if bodyNew, err := json.Marshal(&rconf); err == nil {
								body = bodyNew
							}
						}
					}
				}
			} else if method == http.MethodPost {
				exportURIs := utils.NewSetFromStringSlice([]string{
					"/v1/file/admission",
					"/v1/file/waf",
					"/v1/file/dlp",
					"/v1/file/compliance/profile",
					"/v1/file/vulnerability/profile",
				})
				if exportURIs.Contains(request) {
					remoteExport = true
				}
			}

			if headers, statusCode, data, _, err := sendReqToJointCluster(rc.RestInfo, id, token, methodToUse,
				request, contentType, _tagFedForward, txnID, body, gzipped, _isForward, remoteExport, refreshToken, acc); err != nil {
				if !refreshToken {
					continue
				}
				updateClusterState(id, "", _fedClusterDisconnected, nil, acc)
				restRespErrorMessage(w, http.StatusInternalServerError, api.RESTErrRemoterRequestFail, "Unable to forward request to the cluster")
				return
			} else if statusCode != http.StatusRequestTimeout {
				if statusCode != http.StatusOK {
					remoteExport = false
				}
				restRespForward(w, r, statusCode, headers, data, remoteExport, regScanTest)
				return
			}
		} else if refreshToken {
			if err == common.ErrObjectAccessDenied {
				restRespNotFoundLogAccessDenied(w, login, err)
				return
			} else {
				updateClusterState(id, "", _fedClusterDisconnected, nil, acc)
				restRespErrorMessage(w, http.StatusInternalServerError, api.RESTErrRemoterRequestFail, "Unable to forward request to the cluster")
				return
			}
		}
	}

	restRespErrorMessage(w, http.StatusInternalServerError, api.RESTErrRemoteUnauthorized, "Unable to authenticate with the cluster")
}

func handlerFedClusterForwardGet(w http.ResponseWriter, r *http.Request, ps httprouter.Params) {
	log.WithFields(log.Fields{"URL": r.URL.String()}).Debug()
	defer r.Body.Close()

	handlerFedClusterForward(w, r, ps, http.MethodGet)
}

func handlerFedClusterForwardPost(w http.ResponseWriter, r *http.Request, ps httprouter.Params) {
	log.WithFields(log.Fields{"URL": r.URL.String()}).Debug()
	defer r.Body.Close()

	handlerFedClusterForward(w, r, ps, http.MethodPost)
}

func handlerFedClusterForwardPatch(w http.ResponseWriter, r *http.Request, ps httprouter.Params) {
	log.WithFields(log.Fields{"URL": r.URL.String()}).Debug()
	defer r.Body.Close()

	handlerFedClusterForward(w, r, ps, http.MethodPatch)
}

func handlerFedClusterForwardDelete(w http.ResponseWriter, r *http.Request, ps httprouter.Params) {
	log.WithFields(log.Fields{"URL": r.URL.String()}).Debug()
	defer r.Body.Close()

	handlerFedClusterForward(w, r, ps, http.MethodDelete)
}<|MERGE_RESOLUTION|>--- conflicted
+++ resolved
@@ -3347,14 +3347,9 @@
 	forbidden := false
 	regScanTest := false
 	txnID := ""
-<<<<<<< HEAD
 	if accCaller.IsFedReader() || accCaller.HasPermFed() {
-		if method == http.MethodGet || (method == http.MethodPatch && request == "/v1/auth") {
-=======
-	if accCaller.IsFedReader() {
 		if method == http.MethodGet || (method == http.MethodPatch && request == "/v1/auth") ||
 			(method == http.MethodPost && (request == "/v1/vulasset" || request == "/v1/assetvul")) {
->>>>>>> 9547a0d7
 			// forward is allowed
 			// In fedReader user sessions, controller needs to update cluster state as well. So the acc needs to have write permissions for that purpose.
 			acc = access.NewFedAdminAccessControl()
