package resource

import (
	"errors"
	"net"

	"github.com/neuvector/neuvector/share"
)

var ErrMethodNotSupported = errors.New("Method not supported")
var ErrResourceNotSupported = errors.New("Method on resource not supported")
var ErrUserNotFound = errors.New("User not found")

type Event struct {
	Event        string
	ResourceType string
	ResourceOld  interface{}
	ResourceNew  interface{}
	Status       string
	LastError    string
}

const (
	RscTypeNode                           = "node"
	RscTypeNamespace                      = "namespace"
	RscTypeService                        = "service"
	RscTypePod                            = "pod"
	RscTypeRBAC                           = "rbac"
	RscTypeImage                          = "image"
	RscTypeSecret                         = "secret"
	RscTypeCrd                            = "customresourcedefinition"
	RscTypeConfigMap                      = "configmap"
	RscTypeMutatingWebhookConfiguration   = "mutatingwebhookconfiguration"   // case sensitive!
	RscTypeValidatingWebhookConfiguration = "validatingwebhookconfiguration" // case sensitive!
	RscTypeCrdSecurityRule                = "nvsecurityrules"
	RscTypeCrdClusterSecurityRule         = "nvclustersecurityrules"
	RscTypeCrdAdmCtrlSecurityRule         = "nvadmissioncontrolsecurityrules"
	RscTypeCrdDlpSecurityRule             = "nvdlpsecurityrules"
	RscTypeCrdWafSecurityRule             = "nvwafsecurityrules"
	RscTypeCrdNvCspUsage                  = "cspadapterusagerecords" // case sensitive
	RscTypeCrdVulnProfile                 = "nvvulnerabilityprofiles"
	RscTypeCrdCompProfile                 = "nvcomplianceprofiles"
	RscTypeRbacRoles                      = "roles"
	RscTypeRbacClusterRoles               = "clusterroles"
	RscTypeRbacRolebindings               = "rolebindings"
	RscTypeRbacClusterRolebindings        = "clusterrolebindings"
	RscTypeDeployment                     = "deployment"
	RscTypeCronJob                        = "cronjob"
	RscTypeDaemonSet                      = "daemonset"
	RscTypeReplicaSet                     = "replicaset"
	RscTypeStatefulSet                    = "statefulset"
	RscTypePersistentVolumeClaim          = "persistentvolumeclaims"
)

const (
	RscNamespaces                          = "namespaces"
	RscServices                            = "services"
	RscDeployments                         = "deployments"
	RscConfigMaps                          = "configmaps"
	RscNameMutatingWebhookConfigurations   = "mutatingwebhookconfigurations"   // case sensitive!
	RscNameValidatingWebhookConfigurations = "validatingwebhookconfigurations" // case sensitive!
	RscNameCustomResourceDefinitions       = "customresourcedefinitions"       // case sensitive!

	RscKindMutatingWebhookConfiguration   = "MutatingWebhookConfiguration"   // case sensitive!
	RscKindValidatingWebhookConfiguration = "ValidatingWebhookConfiguration" // case sensitive!
)

const RscCspUsageName = "neuvector-usage"

// ValidatingWebhookConfiguration resource instance (neuvector-validating-admission-webhook) contains 2 webhooks:
//  1. neuvector-validating-admission-webhook.neuvector.svc
//  2. neuvector-validating-status-webhook.neuvector.svc
var NvAdmMutatingName = "neuvector-mutating-admission-webhook"     // ValidatingWebhookConfiguration resource instance metadata name
var NvAdmValidatingName = "neuvector-validating-admission-webhook" // ValidatingWebhookConfiguration resource instance metadata name
var NvCrdValidatingName = "neuvector-validating-crd-webhook"       // ValidatingWebhookConfiguration resource instance metadata name
var nvStatusValidatingName = "neuvector-validating-status-webhook" // for composing webhook name only, not for ValidatingWebhookConfiguration resource instance metadata name
var NvPruneValidatingName = "neuvector-prune-orphan-crd-groups"    // for manually pruning orphan crd groups only

const (
	WatchEventAdd    = "ResourceAdd"
	WatchEventModify = "ResourceModify"
	WatchEventDelete = "ResourceDelete"
	WatchEventState  = "StateUpdate"
)

const (
	ConnStateNone         = ""
	ConnStateConnected    = "connected"
	ConnStateDisconnected = "disconnected"
)

type Node struct {
	UID              string
	Name             string
	IPNets           []net.IPNet
	Labels           map[string]string
	Annotations      map[string]string
	IBMCloudWorkerID string // for IBM cloud only: the hostname(before the 1st dot character) of the node
}

type Namespace struct {
	UID    string
	Name   string
	Labels map[string]string
}

type Service struct {
	UID         string
	Name        string
	Domain      string
	Labels      map[string]string
	IPs         []net.IP
	Selector    map[string]string
	Type        string
	ExternalIPs []net.IP
}

type Container struct {
	Id            string
<<<<<<< HEAD
	Name          string
	Privileged    bool
	LivenessCmds  []string
	ReadinessCmds []string
}

type Pod struct {
	UID           string
	Name          string
	Domain        string
	Node          string
	IPNet         net.IPNet
	HostNet       bool
	Running       bool
	OwnerUID      string
	OwnerName     string
	OwnerType     string
	Containers    []Container
	SA            string   // service account of this pod
	ContainerIDs  []string // all workload id
	Labels        map[string]string
=======
	Name          string
	Privileged    bool
	LivenessCmds  []string
	ReadinessCmds []string
}

type Pod struct {
	UID          string
	Name         string
	Domain       string
	Node         string
	IPNet        net.IPNet
	HostNet      bool
	Running      bool
	OwnerUID     string
	OwnerName    string
	OwnerType    string
	Containers   []Container
	SA           string   // service account of this pod
	ContainerIDs []string // all workload id
	Labels       map[string]string
>>>>>>> 307b2b95
}

type Deployment struct {
	UID      string
	Name     string
	Domain   string
	Replicas int32
}

type DaemonSet struct {
	UID    string
	Name   string
	Domain string
	SA     string
}

type ReplicaSet struct {
	UID    string
	Name   string
	Domain string
}

type StatefulSet struct {
	UID    string
	Name   string
	Domain string
}

type CronJob struct {
	UID    string
	Name   string
	Domain string
	SA     string
}

type ImageTag struct {
	Tag    string
	Serial string
}

type Image struct {
	UID    string
	Name   string
	Domain string
	Repo   string
	Tags   []ImageTag
}

type RBAC struct {
	Name          string
	Domain        string
	DomainRoles   map[string]string              // domain -> nv reserved role
	DomainPermits map[string]share.NvPermissions // domain -> nv permissions. for Rancher SSO custom roles only
}

type ConfigMap struct {
	UID    string
	Name   string
	Domain string
	Data   map[string]string
}

type AdmissionWebhookConfiguration struct {
	AdmType string // "validate" (for ValidatingWebhookConfiguration) or "mutate" (for MutatingWebhookConfiguration)
	Name    string // k8s resource metadata name, like "neuvector-validating-admission-webhook" or "neuvector-validating-crd-webhook"
}<|MERGE_RESOLUTION|>--- conflicted
+++ resolved
@@ -117,29 +117,6 @@
 
 type Container struct {
 	Id            string
-<<<<<<< HEAD
-	Name          string
-	Privileged    bool
-	LivenessCmds  []string
-	ReadinessCmds []string
-}
-
-type Pod struct {
-	UID           string
-	Name          string
-	Domain        string
-	Node          string
-	IPNet         net.IPNet
-	HostNet       bool
-	Running       bool
-	OwnerUID      string
-	OwnerName     string
-	OwnerType     string
-	Containers    []Container
-	SA            string   // service account of this pod
-	ContainerIDs  []string // all workload id
-	Labels        map[string]string
-=======
 	Name          string
 	Privileged    bool
 	LivenessCmds  []string
@@ -161,7 +138,6 @@
 	SA           string   // service account of this pod
 	ContainerIDs []string // all workload id
 	Labels       map[string]string
->>>>>>> 307b2b95
 }
 
 type Deployment struct {
