package cache

import (
	"encoding/json"
	"errors"
	"fmt"
	"os"
	"os/signal"
	"regexp"
	"strconv"
	"strings"
	"sync"
	"sync/atomic"
	"syscall"
	"time"

	log "github.com/sirupsen/logrus"

	"github.com/neuvector/neuvector/controller/access"
	"github.com/neuvector/neuvector/controller/api"
	"github.com/neuvector/neuvector/controller/common"
	"github.com/neuvector/neuvector/controller/kv"
	"github.com/neuvector/neuvector/controller/nvk8sapi/nvvalidatewebhookcfg"
	"github.com/neuvector/neuvector/controller/nvk8sapi/nvvalidatewebhookcfg/admission"
	"github.com/neuvector/neuvector/controller/resource"
	"github.com/neuvector/neuvector/controller/scan"
	"github.com/neuvector/neuvector/share"
	"github.com/neuvector/neuvector/share/cluster"
	"github.com/neuvector/neuvector/share/global"
	"github.com/neuvector/neuvector/share/utils"
)

const (
	retryClusterMax = 3

	andDelim = " and "
	orDelim  = " or "

	setDelim = ","

	_criticalRulesOnly = 0
)

const (
	_matchedSrcImageLabels     = "image labels"
	_matchedSrcResourceLabels  = "resource labels"
	_matchedSrcBothLabels      = "resource and image labels"
	_matchedSrcImageEnvVars    = "image environment variables"
	_matchedSrcResourceEnvVars = "resource environment variables"
	_matchedSrcBothEnvVars     = "resource and image environment variables"
)

var admUriStates map[string]*nvsysadmission.AdmUriState // key is uri for admission request
var admStats share.CLUSAdmissionStats
var admLocalStats share.CLUSAdmissionStats // local processed allowed/denied requests count. flushed after written to cluster
var admStateCache share.CLUSAdmissionState
var admValidateDenyCache share.CLUSAdmissionRules
var admValidateExceptCache share.CLUSAdmissionRules
var admFedValidateExceptionCache share.CLUSAdmissionRules
var admFedValidateDenyCache share.CLUSAdmissionRules
var admCacheMutex sync.RWMutex // only for setting/getting admission control 'enable' state. Notice: cacheMutex could already be held when admCacheMutex.Lock() is called
var nvDeployStatus map[string]bool
var nvDeployDeleted uint32 // non-zero means nv deployment is being deleted
var initFedRole string

var reservedRegs = make(map[string][]string)

var critDisplayName map[string]string = map[string]string{
	share.CriteriaKeyImageRegistry:       "image registry",
	share.CriteriaKeyK8sGroups:           "user groups",
	share.CriteriaKeyMountVolumes:        "mount volumes",
	share.CriteriaKeyEnvVars:             "environment variables",
	share.CriteriaKeyCVENames:            "CVE names",
	share.CriteriaKeyCVEHighCount:        "count of high severity CVE",
	share.CriteriaKeyCVEMediumCount:      "count of medium severity CVE",
	share.CriteriaKeyCVEHighWithFixCount: "count of high severity CVE with fix",
	share.CriteriaKeyCVEScoreCount:       "CVE score",
	share.CriteriaKeyImageScanned:        "image scanned",
	share.CriteriaKeyRunAsPrivileged:     "run as privileged",
	share.CriteriaKeyRunAsRoot:           "run as root",
	share.CriteriaKeyImageCompliance:     "image compliance violations",
	share.CriteriaKeyEnvVarSecrets:       "environment variables with secrets",
	share.CriteriaKeyImageNoOS:           "image without OS information",
	share.CriteriaKeySharePidWithHost:    "share host's PID namespaces",
	share.CriteriaKeyShareIpcWithHost:    "share host's IPC namespaces",
	share.CriteriaKeyShareNetWithHost:    "share host's network",
	share.CriteriaKeyAllowPrivEscalation: "allow privilege escalation",
	share.CriteriaKeyPspCompliance:       "PSP best practice violation",
	share.CriteriaKeyRequestLimit:        "resource limitation",
}

var critDisplayName2 map[string]string = map[string]string{ // for criteria that have sub-criteria
	share.CriteriaKeyCVEHighCount:        "more than %s high severity CVEs that were reported before %s days ago",
	share.CriteriaKeyCVEMediumCount:      "more than %s medium severity CVEs that were reported before %s days ago",
	share.CriteriaKeyCVEHighWithFixCount: "more than %s high severity CVEs with fix that were reported before %s days ago",
	share.CriteriaKeyCVEScoreCount:       "more than %s CVEs whose score >= %s",
}

func initStateCache(svcName string, stateCache *share.CLUSAdmissionState) {
	state, _ := clusHelper.GetAdmissionStateRev(svcName)
	if state != nil {
		*stateCache = *state
	}
	stateCache.CtrlStates = make(map[string]*share.CLUSAdmCtrlState) // key is admType
	for _, admType := range admission.GetAdmissionCtrlTypes(localDev.Host.Platform) {
		stateCache.CtrlStates[admType] = &share.CLUSAdmCtrlState{}
		if state != nil && state.CtrlStates != nil {
			ctrlState := state.CtrlStates[admType]
			if ctrlState != nil && ctrlState.Uri != "" {
				stateCache.CtrlStates[admType].Uri = ctrlState.Uri
				if svcName == resource.NvCrdSvcName {
					stateCache.Enable = state.Enable
					stateCache.CtrlStates[admType].Enable = ctrlState.Enable
				}
			}
		}
	}
}

func initCache() {
	admUriStates = make(map[string]*nvsysadmission.AdmUriState) // key is uri for admission request

	initStateCache(resource.NvAdmSvcName, &admStateCache)

	cacheMutexLock()
	defer cacheMutexUnlock()

	defAllowedNS := utils.NewSet()     // namespaces in critical(default) allow rules, enabled or not
	allAllowedNS := utils.NewSet()     // all effectively allowed namespaces that do no contain wildcard character
	allAllowedNsWild := utils.NewSet() // all effectively allowed namespaces that contain wildcard character
	ruleTypes := [4]string{api.ValidatingExceptRuleType, api.ValidatingDenyRuleType, share.FedAdmCtrlExceptRulesType, share.FedAdmCtrlDenyRulesType}
	ruleCaches := [4]*share.CLUSAdmissionRules{&admValidateExceptCache, &admValidateDenyCache, &admFedValidateExceptionCache, &admFedValidateDenyCache}
	for idx, ruleType := range ruleTypes {
		arhs, err := clusHelper.GetAdmissionRuleList(admission.NvAdmValidateType, ruleType)
		if err != nil {
			clusHelper.PutAdmissionRuleList(admission.NvAdmValidateType, ruleType, arhs)
		}
		ruleCaches[idx].RuleMap = make(map[uint32]*share.CLUSAdmissionRule, len(arhs)) // key is ruleID
		ruleCaches[idx].RuleHeads = make([]*share.CLUSRuleHead, 0, len(arhs))
		for _, arh := range arhs {
			r := clusHelper.GetAdmissionRule(admission.NvAdmValidateType, ruleType, arh.ID)
			if r != nil {
				rh := &share.CLUSRuleHead{
					ID: r.ID,
				}
				for _, crt := range r.Criteria {
					switch crt.Op {
					case share.CriteriaOpContainsAll, share.CriteriaOpContainsAny, share.CriteriaOpNotContainsAny, share.CriteriaOpContainsOtherThan:
						crt.ValueSlice = strings.Split(crt.Value, setDelim)
					}
				}
				ruleCaches[idx].RuleMap[arh.ID] = r
				ruleCaches[idx].RuleHeads = append(ruleCaches[idx].RuleHeads, rh)

				if r.RuleType == api.ValidatingExceptRuleType {
					if qualifiedRule := (r.Critical || r.CfgType == share.FederalCfg); qualifiedRule {
						for _, crt := range r.Criteria {
							if crt.Name != share.CriteriaKeyNamespace || crt.Op != share.CriteriaOpContainsAny {
								qualifiedRule = false
								break
							}
						}
						if qualifiedRule {
							// reaching here means this critical/fed allow rule contains {namespace is in <namespaces>}-only criteria
							for _, crt := range r.Criteria {
								for _, ns := range strings.Split(crt.Value, setDelim) {
									if !r.Disable {
										if strings.Contains(ns, "*") {
											allAllowedNsWild.Add(ns)
										} else {
											allAllowedNS.Add(ns)
										}
									}
									if r.Critical {
										defAllowedNS.Add(ns)
									}
								}
							}
						}
					}
				}
			}
		}
	}
	if localDev.Host.Platform == share.PlatformKubernetes {
		if admission.IsNsSelectorSupported() {
			installID, _ := clusHelper.GetInstallationID()
			admission.InitK8sNsSelectorInfo(allAllowedNS, allAllowedNsWild, defAllowedNS, installID, admStateCache.Enable)
		}

		var svcAvailable bool
		if _, err := global.ORCH.GetResource(resource.RscTypeService, resource.NvAdmSvcNamespace, resource.NvAdmSvcName); err == nil {
			svcAvailable = true
		}
		setAdmCtrlStateInCluster(admission.NvAdmValidateType, resource.NvAdmSvcName, admStateCache.Enable, &svcAvailable)
	}
	updateNvDeployStatus(nil)

	m := clusHelper.GetFedMembership()
	if m != nil {
		fedMembershipCache.FedRole = m.FedRole
	}

	reservedRegs["dockerhub"] = []string{"https://index.docker.io/", "https://registry.hub.docker.com/", "https://registry-1.docker.io/"}
	reservedRegs["docker.io"] = reservedRegs["dockerhub"]
}

// Notice: cacheMutex could already be held when admCacheMutex.Lock() is called
func admCacheMutexLock() {
	cctx.MutexLog.WithFields(log.Fields{"goroutine": utils.GetGID()}).Debug("Acquire ...")
	admCacheMutex.Lock()
}

func admCacheMutexUnlock() {
	admCacheMutex.Unlock()
	cctx.MutexLog.WithFields(log.Fields{"goroutine": utils.GetGID()}).Debug("Released")
}

func admCacheMutexRLock() {
	cctx.MutexLog.WithFields(log.Fields{"goroutine": utils.GetGID()}).Debug("Acquire ...")
	admCacheMutex.RLock()
}

func admCacheMutexRUnlock() {
	admCacheMutex.RUnlock()
	cctx.MutexLog.WithFields(log.Fields{"goroutine": utils.GetGID()}).Debug("Released")
}

func selectAdminPolicyCache(admType, ruleType string) *share.CLUSAdmissionRules {
	if admType == admission.NvAdmValidateType {
		if ruleType == api.ValidatingDenyRuleType {
			return &admValidateDenyCache
		} else if ruleType == api.ValidatingExceptRuleType {
			return &admValidateExceptCache
		} else if ruleType == share.FedAdmCtrlExceptRulesType {
			return &admFedValidateExceptionCache
		} else if ruleType == share.FedAdmCtrlDenyRulesType {
			return &admFedValidateDenyCache
		}
	}
	log.WithFields(log.Fields{"admType": admType, "ruleType": ruleType}).Error("Admission policy cache not found")
	return nil
}

func admissionRule2REST(rule *share.CLUSAdmissionRule) *api.RESTAdmissionRule {
	criteria := make([]*api.RESTAdmRuleCriterion, 0, len(rule.Criteria))
	for _, crit := range rule.Criteria {
		c := &api.RESTAdmRuleCriterion{
			Name:  crit.Name,
			Op:    crit.Op,
			Value: crit.Value,
		}
		if len(crit.SubCriteria) > 0 {
			c.SubCriteria = make([]*api.RESTAdmRuleCriterion, 0, len(crit.SubCriteria))
			for _, subCrt := range crit.SubCriteria {
				c2 := &api.RESTAdmRuleCriterion{
					Name:  subCrt.Name,
					Op:    subCrt.Op,
					Value: subCrt.Value,
				}
				c.SubCriteria = append(c.SubCriteria, c2)
			}
		}
		criteria = append(criteria, c)
	}
	r := api.RESTAdmissionRule{
		ID:       rule.ID,
		Category: rule.Category,
		Comment:  rule.Comment,
		Criteria: criteria,
		Disable:  rule.Disable,
		Critical: rule.Critical,
		RuleType: rule.RuleType,
	}
	r.CfgType, _ = cfgTypeMapping[rule.CfgType]
	if rule.CfgType == share.FederalCfg {
		if r.RuleType == share.FedAdmCtrlExceptRulesType {
			r.RuleType = api.ValidatingExceptRuleType
		} else if r.RuleType == share.FedAdmCtrlDenyRulesType {
			r.RuleType = api.ValidatingDenyRuleType
		}
	}

	return &r
}

func copyAdmissionRule(rule *share.CLUSAdmissionRule) *share.CLUSAdmissionRule {
	criteria := make([]*share.CLUSAdmRuleCriterion, 0, len(rule.Criteria))
	for _, crit := range rule.Criteria {
		c := &share.CLUSAdmRuleCriterion{
			Name:  crit.Name,
			Op:    crit.Op,
			Value: crit.Value,
		}
		criteria = append(criteria, c)
	}
	r := share.CLUSAdmissionRule{
		ID:       rule.ID,
		Category: rule.Category,
		Comment:  rule.Comment,
		Criteria: criteria,
		Disable:  rule.Disable,
		Critical: rule.Critical,
		CfgType:  rule.CfgType,
		RuleType: rule.RuleType,
	}

	return &r
}

func setAdmCtrlStateInCluster(admType, svcName string, enable bool, svcAvailable *bool) {
	retry := 0
	for retry < retryClusterMax {
		if state, rev := clusHelper.GetAdmissionStateRev(svcName); state != nil {
			updated := false
			if svcName == resource.NvCrdSvcName {
				if state.FailurePolicy != resource.IgnoreLower || state.TimeoutSeconds != resource.DefTimeoutSeconds {
					state.FailurePolicy = resource.IgnoreLower
					state.TimeoutSeconds = resource.DefTimeoutSeconds
					updated = true
				}
			}
			if state.Enable != enable || state.CtrlStates[admType].Enable != enable {
				state.Enable = enable
				state.CtrlStates[admType].Enable = enable
				updated = true
			}
			if svcAvailable != nil && *svcAvailable != state.NvDeployStatus[svcName] {
				state.NvDeployStatus[svcName] = *svcAvailable
				updated = true
			}
			if updated {
				if err := clusHelper.PutAdmissionStateRev(svcName, state, rev); err == nil {
					break
				}
			} else {
				return
			}
		} else {
			kv.CreateAdmCtrlStateByName(svcName, enable)
		}
		retry++
	}
}

// cache mutex is owned by caller
func updateNvDeployStatus(status map[string]bool) (updated, nvInstalled bool) {
	updated = false
	nvInstalled = true
	if localDev.Host.Platform != share.PlatformKubernetes {
		return
	}

	nvInstalled = false
	if len(nvDeployStatus) == 0 {
		nvDeployStatus = map[string]bool{
			resource.NvDeploymentName: true,
			resource.NvAdmSvcName:     false,
			resource.NvCrdSvcName:     false,
		}
	}

	if len(status) > 0 {
		for k, v := range nvDeployStatus {
			if value, exist := status[k]; exist && v != value {
				nvDeployStatus[k] = value
				updated = true
			}
			// we assume NV is being uninstalled when the required resources
			// (neuvector-controller-pod/neuvector-allinone-pod & neuvector-svc-admission-webhook) are all gone,
			nvInstalled = nvInstalled || nvDeployStatus[k]
		}
	}

	return
}

func evalAdmCtrlRulesForAllowedNS(admCtrlEnabled bool) {
	if localDev.Host.Platform != share.PlatformKubernetes || !admission.IsNsSelectorSupported() {
		return
	}

	newAllowedNS := utils.NewSet()     // namespaces(without wildcard char) in critical/fed allow rules only
	newAllowedNsWild := utils.NewSet() // namespaces(with wildcard char) in critical/fed allow rules only
	if admCtrlEnabled {
		for _, allowedRulesCache := range []*share.CLUSAdmissionRules{&admFedValidateExceptionCache, &admValidateExceptCache} {
			for _, r := range allowedRulesCache.RuleMap {
				if !r.Disable && r.RuleType == api.ValidatingExceptRuleType && len(r.Criteria) > 0 {
					if qualifiedRule := (r.Critical || r.CfgType == share.FederalCfg); qualifiedRule {
						for _, crt := range r.Criteria {
							if crt.Name != share.CriteriaKeyNamespace || crt.Op != share.CriteriaOpContainsAny {
								qualifiedRule = false
								break
							}
						}
						if qualifiedRule {
							// reaching here means this critical/fed allow rule contains {namespace is in <namespaces>}-only criteria
							for _, crt := range r.Criteria {
								for _, ns := range strings.Split(crt.Value, setDelim) {
									if strings.Contains(ns, "*") {
										newAllowedNsWild.Add(ns)
									} else {
										newAllowedNS.Add(ns)
									}
								}
							}
						}
					}
				}
			}
		}
	}
	admission.UpdateAllowedK8sNs(isLeader(), admCtrlEnabled, newAllowedNS, newAllowedNsWild)
}

// Do not call admission.ConfigK8sAdmissionControl() in admissionConfigUpdate()
// Currently there are 3 ways to call admission.ConfigK8sAdmissionControl():
// 1. k8s resource watcher's handler
// 2. resp server
// 3. configuration import
func admissionConfigUpdate(nType cluster.ClusterNotifyType, key string, value []byte) {
	log.Debug("")

	var admType, ruleType string
	var admPolicyCache *share.CLUSAdmissionRules
	cfgType := share.CLUSPolicyKey2AdmCfgSubkey(key)
	if cfgType == share.CLUSAdmissionCfgRule || cfgType == share.CLUSAdmissionCfgRuleList {
		admType, ruleType = share.CLUSPolicyRuleKey2AdmRuleType(key, cfgType)
		admPolicyCache = selectAdminPolicyCache(admType, ruleType)
		if admPolicyCache == nil {
			return
		}
	}

	cacheMutexLock()
	defer cacheMutexUnlock()

	switch nType {
	case cluster.ClusterNotifyAdd, cluster.ClusterNotifyModify:
		switch cfgType {
		case share.CLUSAdmissionCfgState:
			var state share.CLUSAdmissionState
			json.Unmarshal(value, &state)
			updated, nvInstalled := updateNvDeployStatus(state.NvDeployStatus)
			if updated && !nvInstalled {
				atomic.StoreUint32(&nvDeployDeleted, 1)
			}
			if isLeader() && updated && !nvInstalled {
				// if it reaches here, it means cluster is updated about nv deployment being deleted
				for _, nvAdmName := range []string{resource.NvAdmValidatingName, resource.NvCrdValidatingName} {
					if admission.UnregK8sAdmissionControl(admission.NvAdmValidateType, nvAdmName) == nil {
						log.WithFields(log.Fields{"name": nvAdmName}).Info("Unregister admission control in k8s")
					}
				}
				evalAdmCtrlRulesForAllowedNS(false)
				setAdmCtrlStateInCluster(admission.NvAdmValidateType, resource.NvAdmSvcName, false, nil)
				setAdmCtrlStateInCluster(admission.NvAdmValidateType, resource.NvCrdSvcName, false, nil)
			} else {
				evalAllowedNS := (admStateCache.Enable != state.Enable)
				for admType, ctrlState := range state.CtrlStates {
					var category string
					switch admType {
					case admission.NvAdmValidateType:
						category = admission.AdmRuleCatK8s
						if oldState, _ := admStateCache.CtrlStates[admType]; oldState != nil {
							if oldState.Uri != ctrlState.Uri || oldState.NvStatusUri != ctrlState.NvStatusUri {
								var param interface{} = &resource.NvAdmSvcName
								cctx.StartStopFedPingPollFunc(share.RestartWebhookServer, 0, param)
							}
						}
					}
					setAdmCtrlStateCache(admType, category, &state, ctrlState.Uri, ctrlState.NvStatusUri)
				}
				admStateCache.Enable = state.Enable
				admStateCache.Mode = state.Mode
				admStateCache.DefaultAction = state.DefaultAction
				admStateCache.AdmClientMode = state.AdmClientMode
				admStateCache.FailurePolicy = state.FailurePolicy
				admStateCache.CfgType = state.CfgType
				if evalAllowedNS {
					evalAdmCtrlRulesForAllowedNS(admStateCache.Enable)
				}
			}
		case share.CLUSAdmissionCfgRule:
			var rule share.CLUSAdmissionRule
			json.Unmarshal(value, &rule)
			for _, crt := range rule.Criteria {
				switch crt.Op {
				case share.CriteriaOpContainsAll, share.CriteriaOpContainsAny, share.CriteriaOpNotContainsAny, share.CriteriaOpContainsOtherThan:
					crt.ValueSlice = strings.Split(crt.Value, setDelim)
				}
			}
			if rule.RuleType == "" {
				rule.RuleType = ruleType
			}
			admPolicyCache.RuleMap[rule.ID] = &rule
			if rule.RuleType == api.ValidatingExceptRuleType || rule.RuleType == share.FedAdmCtrlExceptRulesType {
				evalAdmCtrlRulesForAllowedNS(admStateCache.Enable)
			}
		case share.CLUSAdmissionCfgRuleList:
			var heads []*share.CLUSRuleHead
			json.Unmarshal(value, &heads)
			admPolicyCache.RuleHeads = heads
			ids := utils.NewSet()
			for _, rh := range heads {
				ids.Add(rh.ID)
			}
			for id, _ := range admPolicyCache.RuleMap {
				if !ids.Contains(id) {
					delete(admPolicyCache.RuleMap, id)
				}
			}
		case share.CLUSAdmissionStatistics:
			var stats share.CLUSAdmissionStats
			json.Unmarshal(value, &stats)
			atomic.StoreUint64(&admStats.K8sAllowedRequests, stats.K8sAllowedRequests)
			atomic.StoreUint64(&admStats.K8sDeniedRequests, stats.K8sDeniedRequests)
			atomic.StoreUint64(&admStats.K8sErroneousRequests, stats.K8sErroneousRequests)
			atomic.StoreUint64(&admStats.K8sIgnoredRequests, stats.K8sIgnoredRequests)
			atomic.StoreInt64(&admStats.K8sProcessingRequests, stats.K8sProcessingRequests)
		}
	case cluster.ClusterNotifyDelete:
		switch cfgType {
		case share.CLUSAdmissionCfgRule:
			id := share.CLUSPolicyRuleKey2ID(key)
			if r, ok := admPolicyCache.RuleMap[id]; ok {
				delete(admPolicyCache.RuleMap, id)
				if r.RuleType == api.ValidatingExceptRuleType || r.RuleType == share.FedAdmCtrlExceptRulesType {
					evalAdmCtrlRulesForAllowedNS(admStateCache.Enable)
				}
			}
		case share.CLUSAdmissionCfgRuleList:
			heads := make([]*share.CLUSRuleHead, 0)
			admPolicyCache.RuleHeads = heads
			admPolicyCache.RuleMap = make(map[uint32]*share.CLUSAdmissionRule, 0)
		}
	}
}

func admissionRuleInit() {
	if localDev.Host.Platform == share.PlatformKubernetes {
		if localDev.Host.Flavor == share.FlavorOpenShift {
			resource.AdjustAdmResForOC()
		}
	}

	initCache()
	nvsysadmission.GetAdmRuleTypeOptions(api.ValidatingDenyRuleType)
}

func isStringCriterionMet(crt *share.CLUSAdmRuleCriterion, value string) (bool, bool) {
	switch crt.Op {
	case share.CriteriaOpEqual:
		return share.EqualMatch(crt.Value, value), true
	case share.CriteriaOpNotEqual:
		return !share.EqualMatch(crt.Value, value), false
	case share.CriteriaOpContains:
		return strings.Contains(value, crt.Value), true
	case share.CriteriaOpPrefix:
		return strings.HasPrefix(value, crt.Value), true
	case share.CriteriaOpRegex:
		matched, _ := regexp.MatchString(crt.Value, value)
		return matched, true
	case share.CriteriaOpNotRegex:
		matched, _ := regexp.MatchString(crt.Value, value)
		return !matched, false
	case share.CriteriaOpContainsAll, share.CriteriaOpContainsAny, share.CriteriaOpNotContainsAny, share.CriteriaOpContainsOtherThan:
		valueSet := utils.NewSet(value)
		return isSetCriterionMet(crt, valueSet)
	default:
		log.WithFields(log.Fields{"name": crt.Name, "op": crt.Op}).Error("unsupported op")
	}

	return false, true
}

func isNumericCriterionMet(crt *share.CLUSAdmRuleCriterion, v1 interface{}, v2 interface{}) (bool, bool) {
	var number1, number2 float64
	var err1, err2 error

	switch v := v1.(type) {
	case *int:
		number1 = float64(*v)
	case *int64:
		number1 = float64(*v)
	case *float32:
		number1 = float64(*v)
	case *float64:
		number1 = float64(*v)
	case *string:
		number1, err1 = strconv.ParseFloat(*v, 64)
	default:
		err1 = errors.New("unsupported type")
		log.WithFields(log.Fields{"name": crt.Name}).Error(err1.Error())
	}
	switch v := v2.(type) {
	case *int:
		number2 = float64(*v)
	case *int64:
		number2 = float64(*v)
	case *float32:
		number2 = float64(*v)
	case *float64:
		number2 = float64(*v)
	case *string:
		number2, err2 = strconv.ParseFloat(*v, 64)
	default:
		err2 = errors.New("unsupported type")
		log.WithFields(log.Fields{"name": crt.Name}).Error(err2.Error())
	}

	if err1 == nil && err2 == nil {
		switch crt.Op {
		case share.CriteriaOpBiggerEqualThan:
			return number1 >= number2, true
		case share.CriteriaOpBiggerThan:
			return number1 > number2, true
		case share.CriteriaOpLessEqualThan:
			return number1 <= number2, true
		default:
			log.WithFields(log.Fields{"name": crt.Name, "op": crt.Op}).Error("unsupported op")
		}
	}

	return false, true
}

func isCveCountCriterionMet(crt *share.CLUSAdmRuleCriterion, checkWithFix bool, highVulsWithFix int, vulInfo map[string]share.CLUSScannedVulInfo) (bool, bool) {
	cveCount := 0
	if len(crt.SubCriteria) > 0 {
		for _, sc := range crt.SubCriteria {
			if sc.Name == share.SubCriteriaPublishDays {
				crtPublishDays, _ := strconv.ParseFloat(crt.SubCriteria[0].Value, 32)
				hoursValue := 24 * crtPublishDays // because criterion value is in days
				if vulInfo != nil {
					for _, vi := range vulInfo {
						if !checkWithFix || (checkWithFix && vi.WithFix) {
							dur := time.Since(time.Unix(vi.PublishDate, 0))
							switch crt.Op {
							case share.CriteriaOpBiggerEqualThan:
								if dur.Hours() >= hoursValue { // found cve that is reported before <days>
									cveCount++
								}
							default:
								log.WithFields(log.Fields{"name": crt.Name, "op": crt.Op}).Error("unsupported op")
							}
						}
					}
				} else {
					// if scan summary is from pre-3.2.2 that doesn't contain HighVulInfo/MediumVulInfo, treat it as always met for SubCriteriaPublishDays criterion
					cveCount++
				}
				return isNumericCriterionMet(crt, &cveCount, &crt.Value)
			} else {
				log.WithFields(log.Fields{"name": sc.Name, "op": sc.Op}).Error("unsupported op")
			}
		}
	} else if checkWithFix { // for cveHighWithFixCount
		cveCount = highVulsWithFix
	} else { // for cveHighCount, cveMediumCount
		cveCount = len(vulInfo)
	}
	return isNumericCriterionMet(crt, &cveCount, &crt.Value)
}

func isCveScoreCountCriterionMet(crt *share.CLUSAdmRuleCriterion, highVulInfo, mediumVulInfo map[string]share.CLUSScannedVulInfo,
	lowVulInfo []share.CLUSScannedVulInfoSimple) (bool, bool) {
	cveCount := 0
	if len(crt.SubCriteria) > 0 {
		crtSub := crt.SubCriteria[0]
		if crt.Name != share.CriteriaKeyCVEScoreCount || crt.Op != share.CriteriaOpBiggerEqualThan ||
			crtSub.Name != share.SubCriteriaCount || crtSub.Op != share.CriteriaOpBiggerEqualThan {
			log.WithFields(log.Fields{"name": crt.Name, "op": crt.Op, "nameSub": crtSub.Name, "opSub": crtSub.Op}).Error("unsupported op")
		} else {
			if score, err := strconv.ParseFloat(crt.Value, 32); err == nil {
				cveScore := float32(score)
				vulInfos := []map[string]share.CLUSScannedVulInfo{highVulInfo, mediumVulInfo}
				for _, vulInfo := range vulInfos {
					for _, vi := range vulInfo {
						if vi.Score >= cveScore { // found a cve that has score matched the criterion value
							cveCount++
						}
					}
				}
				for _, vi := range lowVulInfo {
					if vi.Score >= cveScore { // found a cve that has score matched the criterion value
						cveCount++
					}
				}
				return isNumericCriterionMet(crtSub, &cveCount, &crtSub.Value)
			}
		}
	}
	return false, true
}

func isSetCriterionMet(crt *share.CLUSAdmRuleCriterion, valueSet utils.Set) (bool, bool) {
	if valueSet.Cardinality() > 0 {
		switch crt.Op {
		case share.CriteriaOpContainsAll, share.CriteriaOpContainsAny, share.CriteriaOpNotContainsAny:
			for _, crtValue := range crt.ValueSlice {
				switch crt.Op {
				case share.CriteriaOpContainsAll:
					found := false
					for value := range valueSet.Iter() {
						if share.EqualMatch(crtValue, value.(string)) {
							found = true
							break
						}
					}
					if !found {
						return false, true
					}
				case share.CriteriaOpContainsAny:
					for value := range valueSet.Iter() {
						if share.EqualMatch(crtValue, value.(string)) {
							return true, true
						}
					}
				case share.CriteriaOpNotContainsAny:
					for value := range valueSet.Iter() {
						if share.EqualMatch(crtValue, value.(string)) {
							return false, false
						}
					}
				}
			}
		case share.CriteriaOpContainsOtherThan:
			for value := range valueSet.Iter() {
				found := false
				for _, crtValue := range crt.ValueSlice {
					if share.EqualMatch(crtValue, value.(string)) {
						found = true
						break
					}
				}
				if !found {
					return true, true
				}
			}
		default:
			log.WithFields(log.Fields{"name": crt.Name, "op": crt.Op}).Error("unsupported op")
		}
	}
	switch crt.Op {
	case share.CriteriaOpContainsAll:
		if valueSet.Cardinality() > 0 {
			return true, true
		} else {
			return false, true
		}
	case share.CriteriaOpContainsAny:
		return false, true
	case share.CriteriaOpNotContainsAny:
		return true, false
	case share.CriteriaOpContainsOtherThan:
		return false, true
	default:
		return false, true
	}
}

type criterionValue struct {
	Value string
	Operator string
	Test func(string, string) bool
}

func doesCrtContainProp(propKey, propValue string, kvMap map[string][]criterionValue) bool {
	if crtValues, exist := kvMap[propKey]; exist {
		// kvMap contains propKey
		for _, crtValue := range crtValues {
			if crtValue.Test(crtValue.Value, propValue) {
				return true
			}
		}
	}
	return false
}

<<<<<<< HEAD

func doesCrtContainProp(propKey, propValue string, kvMap map[string][]string) bool {
	if crtValues, exist := kvMap[propKey]; exist {
		// kvMap contains propKey
		for _, crtValue := range crtValues {
			// crtValue of "" means user only cares whether propKey exists in criteria
			// otherwise check that propValue equals crtValue
			if crtValue == "" || share.EqualMatch(crtValue, propValue) {
=======
// does propMap contain key=value(when value is not "") or key(when value is "")
func doesPropMapMatchCrtValue(key string, crtVal criterionValue, propMap map[string][]string) bool {
	if propValues, exist := propMap[key]; exist {
		for _, propValue := range propValues {
			if crtVal.Test(crtVal.Value, propValue) {
>>>>>>> a69e1343
				return true
			}
		}
	}
	return false
}

<<<<<<< HEAD
func isMapCriterionMet(crt *share.CLUSAdmRuleCriterion, propMap map[string]string) (bool, bool) {
	if len(propMap) > 0 {
		kvMap := make(map[string][]string) // the key=value configured in criteria
		for _, crtValue := range crt.ValueSlice {
			var key, value string
			if i := strings.Index(crtValue, "="); i >= 0 {
				key = strings.TrimSpace(crtValue[:i])
				value = strings.TrimSpace(crtValue[i+1:])
				kvMap[key] = append(kvMap[key], value)
			} else {
				key = strings.TrimSpace(crtValue)
				kvMap[key] = append(kvMap[key], "")
			}
		}
		switch crt.Op {
		case share.CriteriaOpContainsAll, share.CriteriaOpContainsAny, share.CriteriaOpNotContainsAny:
			for key, values := range kvMap {
				for _, value := range values {
					switch crt.Op {
					case share.CriteriaOpContainsAll:
						if !doesMapContain(key, value, propMap) {
							return false, true
						}
					case share.CriteriaOpContainsAny:
						if doesMapContain(key, value, propMap) {
							return true, true
						}
					case share.CriteriaOpNotContainsAny:
						if doesMapContain(key, value, propMap) {
							return false, false
						}
					default:
						log.WithFields(log.Fields{"name": crt.Name, "op": crt.Op}).Error("unsupported op")
					}
=======
func getValidMapOperators(crt *share.CLUSAdmRuleCriterion) []string {
	validOperators := []string{"="}

	if crt.Name == share.CriteriaKeyModules {
		validOperators = append(validOperators, []string{">", "<", ">=", "<="}...)
	}

	return validOperators
}

func getCrtValOperator(crtValString string, validOperators []string) (string, int) {
	for _, operator := range validOperators {
		if operatorIndex := strings.Index(crtValString, operator); operatorIndex >= 0 {
			return operator, operatorIndex
		}
	}
	return "", -1
}

func getCrtTestFunction(crt *share.CLUSAdmRuleCriterion, comparisonOp string) func(string, string) bool {
	if comparisonOp == "EXISTS" {
		return func(crtVal string, propVal string) bool {
			// if this function is being run, its because the same key exists in a propMap
			// and a crtValueMap, thus return true
			return true
		}
	}

	if crt.Name == share.CriteriaKeyModules {
		switch comparisonOp {
		case ">":
			return func(crtVal string, propVal string) bool {
				propVersion, propErr := utils.NewVersion(propVal)
				crtVersion, crtErr := utils.NewVersion(crtVal)

				if propErr != nil || crtErr != nil {
					// when a semantic version isn't provided in the criteria or propMap
					// fail comparison by default by returning false
					return false
>>>>>>> a69e1343
				}

				return propVersion.Compare(crtVersion) == 1
			}
<<<<<<< HEAD
		case share.CriteriaOpContainsOtherThan:
			for propKey, propValue := range propMap {
				if !doesCrtContainProp(propKey, propValue, kvMap) {
					// in propMap there is an entry that doesn't match crtValue
					return true, true
=======
		case "<":
			return func(crtVal string, propVal string) bool {
				propVersion, propErr := utils.NewVersion(propVal)
				crtVersion, crtErr := utils.NewVersion(crtVal)

				if propErr != nil || crtErr != nil {
					return false
>>>>>>> a69e1343
				}

				return propVersion.Compare(crtVersion) == -1
			}
		case ">=":
			return func(crtVal string, propVal string) bool {
				propVersion, propErr := utils.NewVersion(propVal)
				crtVersion, crtErr := utils.NewVersion(crtVal)

				if propErr != nil || crtErr != nil {
					return false
				}

				return propVersion.Compare(crtVersion) >= 0
			}
		case "<=":
			return func(crtVal string, propVal string) bool {
				propVersion, propErr := utils.NewVersion(propVal)
				crtVersion, crtErr := utils.NewVersion(crtVal)

				if propErr != nil || crtErr != nil {
					return false
				}

				return propVersion.Compare(crtVersion) <= 0
			}
		}
	}

	return func(crtVal string, propVal string) bool {
		return share.EqualMatch(crtVal, propVal)
	}
}

func isComplexMapCriterionMet(crt *share.CLUSAdmRuleCriterion, propMap map[string][]string) (bool, bool) {
	if len(propMap) > 0 {
<<<<<<< HEAD
		kvMap := make(map[string][]string) // the key=value configured in criteria
		for _, crtValue := range crt.ValueSlice {
			var key, value string
			if i := strings.Index(crtValue, "="); i >= 0 {
				key = strings.TrimSpace(crtValue[:i])
				value = strings.TrimSpace(crtValue[i+1:])
				kvMap[key] = append(kvMap[key], value)
			} else {
				key = strings.TrimSpace(crtValue)
				kvMap[key] = append(kvMap[key], "")
			}
=======
		crtValMap := map[string][]criterionValue{}
		for _, crtValString := range crt.ValueSlice {
			var key string
			var val criterionValue
			if operator, operatorIndex := getCrtValOperator(crtValString, getValidMapOperators(crt)); operator != "" {
				key = strings.TrimSpace(crtValString[:operatorIndex])
				val = criterionValue{
					Value: strings.TrimSpace(crtValString[operatorIndex+len(operator):]),
					Operator: operator,
				}
			} else {
				key = strings.TrimSpace(crtValString)
				val = criterionValue{
					Operator: "EXISTS",
				}
			}
			val.Test = getCrtTestFunction(crt, val.Operator)
			crtValMap[key] = append(crtValMap[key], val)
>>>>>>> a69e1343
		}

		switch crt.Op {
		case share.CriteriaOpContainsAll, share.CriteriaOpContainsAny, share.CriteriaOpNotContainsAny:
<<<<<<< HEAD
			for key, values := range kvMap {
				for _, value := range values {
					switch crt.Op {
					case share.CriteriaOpContainsAll:
						if !doesComplexMapContain(key, value, propMap) {
							return false, true
						}
					case share.CriteriaOpContainsAny:
						if doesComplexMapContain(key, value, propMap) {
							return true, true
						}
					case share.CriteriaOpNotContainsAny:
						if doesComplexMapContain(key, value, propMap) {
=======
			for key, values := range crtValMap {
				for _, value := range values {
					switch crt.Op {
					case share.CriteriaOpContainsAll:
						if !doesPropMapMatchCrtValue(key, value, propMap) {
							return false, true
						}
					case share.CriteriaOpContainsAny:
						if doesPropMapMatchCrtValue(key, value, propMap) {
							return true, true
						}
					case share.CriteriaOpNotContainsAny:
						if doesPropMapMatchCrtValue(key, value, propMap) {
>>>>>>> a69e1343
							return false, false
						}
					default:
						log.WithFields(log.Fields{"name": crt.Name, "op": crt.Op}).Error("unsupported op")
					}
				}
			}
		case share.CriteriaOpContainsOtherThan:
			for propKey, propValues := range propMap {
				for _, propValue := range propValues {
<<<<<<< HEAD
					if !doesCrtContainProp(propKey, propValue, kvMap) {
=======
					if !doesCrtContainProp(propKey, propValue, crtValMap) {
>>>>>>> a69e1343
						// in propMap there is an entry that doesn't match crtValue
						return true, true
					}
				}
			}
		default:
			log.WithFields(log.Fields{"name": crt.Name, "op": crt.Op}).Error("unsupported op")
		}
	}
	switch crt.Op {
	case share.CriteriaOpContainsAll:
		if len(propMap) > 0 {
			return true, true
		} else {
			return false, true
		}
	case share.CriteriaOpContainsAny:
		return false, true
	case share.CriteriaOpNotContainsAny:
		return true, false
	case share.CriteriaOpContainsOtherThan:
		return false, true
	default:
		return false, true
	}
}

func isMapCriterionMet(crt *share.CLUSAdmRuleCriterion, propMap map[string]string) (bool, bool) {
	complexPropMap := map[string][]string{}
	for key, value := range propMap {
		complexPropMap[key] = []string{value}
	}
	return isComplexMapCriterionMet(crt, complexPropMap)
}

func isResourceLimitCriterionMet(crt *share.CLUSAdmRuleCriterion, c *nvsysadmission.AdmContainerInfo) (bool, bool) {
	if len(crt.SubCriteria) > 0 {
		cpuCfgInYaml := map[string]float64{
			share.SubCriteriaCpuLimit:   c.CpuLimits,
			share.SubCriteriaCpuRequest: c.CpuRequests,
		}
		memoryCfgInYaml := map[string]int64{
			share.SubCriteriaMemoryLimit:   c.MemoryLimits,
			share.SubCriteriaMemoryRequest: c.MemoryRequests,
		}
		for _, sc := range crt.SubCriteria {
			if sc != nil && sc.Value != "" {
				if value, ok := cpuCfgInYaml[sc.Name]; ok && value >= 0 {
					met, positive := isNumericCriterionMet(sc, &value, &sc.Value)
					if met {
						return met, positive
					}
				} else if value, ok := memoryCfgInYaml[sc.Name]; ok && value >= 0 {
					met, positive := isNumericCriterionMet(sc, &value, &sc.Value)
					if met {
						return met, positive
					}
				}
			}
		}
	}
	return false, true
}

func normalizeImageValue(value string, registryOnly bool) string {
	var crtValue string
	var normalized string
	var crtRegistry, crtRepo, crtTag string

	idxProtocol := strings.Index(value, "https://")
	if idxProtocol == 0 {
		crtValue = value[len("https://"):]
	} else {
		crtValue = value
	}
	ss := strings.Split(crtValue, "/")
	if len(ss) > 0 {
		sss := strings.Split(ss[0], ":")
		if len(sss) > 0 && (strings.ContainsAny(sss[0], ".") || sss[0] == "localhost") { // ex: 10.1.127.3:5000/...... or localhost:8080/........
			crtRegistry = strings.ToLower(ss[0])
		}
	}
	if !registryOnly {
		if crtRegistry != "" {
			if len(ss) > 1 {
				crtValue = strings.Join(ss[1:], "/")
			} else {
				crtValue = ""
			}
		}
		if idxTag := strings.LastIndex(crtValue, ":"); idxTag > 0 { // ex: 10.1.127.3:5000/nvlab/iperf:latest or nvlab/iperf:latest
			crtRepo = crtValue[:idxTag]
			crtTag = crtValue[idxTag+1:]
		} else { // ex: 10.1.127.3:5000/nvlab/iperf or nvlab/iperf
			crtRepo = crtValue
		}
		if crtRepo != "" {
			crtRepo = strings.ToLower(crtRepo)
		}
	}

	if crtRegistry != "" {
		if crtRepo != "" && crtTag != "" {
			normalized = fmt.Sprintf("https://%s/%s:%s", crtRegistry, crtRepo, crtTag)
		} else if crtRepo != "" {
			normalized = fmt.Sprintf("https://%s/%s", crtRegistry, crtRepo)
		} else if crtTag != "" {
			normalized = fmt.Sprintf("https://%s/:%s", crtRegistry, crtTag)
		} else {
			normalized = fmt.Sprintf("https://%s/", crtRegistry)
		}
	} else {
		if crtRepo != "" && crtTag != "" {
			normalized = fmt.Sprintf("%s:%s", crtRepo, crtTag)
		} else if crtRepo != "" {
			normalized = crtRepo
		} else if crtTag != "" {
			normalized = fmt.Sprintf(":%s", crtTag)
		}
	}
	return normalized
}

func matchImageValue(crtOp, crtValue string, c *nvsysadmission.AdmContainerInfo) bool {
	var value string
	matched := false
	crtHasRegistry, crtHasTag := false, false

	idxProtocol := strings.Index(crtValue, "https://")
	if idxProtocol == 0 {
		value = crtValue[len("https://"):]
	} else {
		value = crtValue
	}
	idxRegistry := strings.Index(value, "/")
	if idxRegistry > 0 {
		ss := strings.Split(value[:idxRegistry], ":")
		if len(ss) > 0 && (strings.ContainsAny(ss[0], ".") || ss[0] == "localhost") {
			crtHasRegistry = true
		}
	}
	if idxTag := strings.LastIndex(value, ":"); idxTag > 0 {
		if crtHasRegistry && idxTag > idxRegistry {
			crtHasTag = true // ex: 10.1.127.3:5000/nvlab/iperf:latest
		} else if !crtHasRegistry && idxProtocol != 0 {
			crtHasTag = true // ex: nvlab/iperf:latest
		}
	}
	if crtHasRegistry && idxProtocol != 0 {
		// If crtValue contains registry but not protocol, like index.docker.io/nvlab/iperf, normalize it to https://index.docker.io/nvlab/iperf for comparison
		crtValue = fmt.Sprintf("https://%s", crtValue)
	}
	var fullName string
	for ctnerReg := range c.ImageRegistry.Iter() {
		if crtHasRegistry {
			if crtHasTag {
				if strings.Index(c.ImageTag, "sha") == 0 && strings.Index(c.ImageTag, ":") != -1 {
					fullName = fmt.Sprintf("%s%s@%s", ctnerReg, c.ImageRepo, c.ImageTag) // ex: https://index.docker.io/nvlab/iperf@sha256:6f8ee848131d2fe7fb7fc5c96dab9adba619b55b7f0d87f6c4dbfaf77f7936f5
				} else {
					fullName = fmt.Sprintf("%s%s:%s", ctnerReg, c.ImageRepo, c.ImageTag) // ex: https://index.docker.io/nvlab/iperf:latest
				}
			} else {
				fullName = fmt.Sprintf("%s%s", ctnerReg, c.ImageRepo) // ex: https://index.docker.io/nvlab/iperf
			}
		} else {
			if crtHasTag {
				if strings.Index(c.ImageTag, "sha") == 0 && strings.Index(c.ImageTag, ":") != -1 {
					fullName = fmt.Sprintf("%s@%s", c.ImageRepo, c.ImageTag) // ex: nvlab/iperf@sha256:6f8ee848131d2fe7fb7fc5c96dab9adba619b55b7f0d87f6c4dbfaf77f7936f5
				} else {
					fullName = fmt.Sprintf("%s:%s", c.ImageRepo, c.ImageTag) // ex: nvlab/iperf:latest
				}
			} else {
				fullName = c.ImageRepo // ex: nvlab/iperf
			}
		}
		switch crtOp {
		case share.CriteriaOpRegex:
			matched, _ = regexp.MatchString(crtValue, fullName)
		default:
			matched = share.EqualMatch(crtValue, fullName)
		}
		if !crtHasRegistry || matched {
			break
		}
	}

	return matched
}

// special handling for image criterion because the criterion value could contain both formats like "https://index.docker.io/nvlab/iperf" & "nvlab/iperf"
func isImageCriterionMet(crt *share.CLUSAdmRuleCriterion, c *nvsysadmission.AdmContainerInfo) (bool, bool) {
	switch crt.Op {
	case share.CriteriaOpRegex:
		return matchImageValue(crt.Op, crt.Value, c), true
	case share.CriteriaOpContainsAll, share.CriteriaOpContainsAny, share.CriteriaOpNotContainsAny, share.CriteriaOpContainsOtherThan:
		var matchedFinal, positive bool
		switch crt.Op {
		case share.CriteriaOpContainsAll:
			matchedFinal, positive = true, true
		case share.CriteriaOpContainsAny:
			matchedFinal, positive = false, true
		case share.CriteriaOpNotContainsAny:
			matchedFinal, positive = true, false
		case share.CriteriaOpContainsOtherThan:
			matchedFinal, positive = false, true
		}
		for _, crtValue := range crt.ValueSlice {
			matched := matchImageValue(crt.Op, crtValue, c)
			switch crt.Op {
			case share.CriteriaOpContainsAll:
				matchedFinal = matchedFinal && matched
			case share.CriteriaOpContainsAny:
				matchedFinal = matchedFinal || matched
				if matchedFinal {
					return matchedFinal, true
				}
			case share.CriteriaOpNotContainsAny:
				matchedFinal = matchedFinal && !matched
			case share.CriteriaOpContainsOtherThan:
				matchedFinal = matchedFinal || !matched
				if matchedFinal {
					return matchedFinal, true
				}
			}
		}
		return matchedFinal, positive
	default:
		log.WithFields(log.Fields{"name": crt.Name, "op": crt.Op}).Error("unsupported op")
	}

	return false, true
}

func isModulesCriterionMet(crt *share.CLUSAdmRuleCriterion, modules []*share.ScanModule) (bool, bool) {
	var nameVersionMap map[string][]string = make(map[string][]string)
	for _, module := range modules {
		nameVersionMap[module.Name] = append(nameVersionMap[module.Name], module.Version)
	}

	return isComplexMapCriterionMet(crt, nameVersionMap)
}

func mergeStringMaps(propFromYaml map[string]string, propFromImage map[string]string) map[string][]string {
	size := len(propFromYaml)
	if len(propFromImage) > size {
		size = len(propFromImage)
	}
	union := make(map[string][]string, size)
	for k, v := range propFromYaml {
		slice := []string{v}
		union[k] = slice
	}
	for k2, v2 := range propFromImage {
		if v, ok := propFromYaml[k2]; ok {
			if v2 != v {
				// a key exists in both propFromYaml & propFromImage with different values
				slice, _ := union[k2]
				union[k2] = append(slice, v2)
			}
		} else {
			// a key exists in propFromImage but not propFromYaml
			slice := []string{v2}
			union[k2] = slice
		}
	}

	return union
}

// For criteria of same type, apply 'and' for all negative matches until the first positive match;
//                            apply 'or' after the first positive match;
// For different criteria type, apply 'and'
func isAdmissionRuleMet(admResObject *nvsysadmission.AdmResObject, c *nvsysadmission.AdmContainerInfo, scannedImage *nvsysadmission.ScannedImageSummary,
	criteria []*share.CLUSAdmRuleCriterion, rootAvail bool) (bool, string) { // return (matched, matched data source)
	var met, positive bool
	var matchedSource string
	var mets map[string]bool = make(map[string]bool)
	var poss map[string]bool = make(map[string]bool)
	for _, crt := range criteria {
		key := crt.Name
		switch crt.Name {
		case share.CriteriaKeyUser:
			if rootAvail {
				met, positive = isStringCriterionMet(crt, admResObject.UserName)
			} else {
				met, positive = false, true
			}
		case share.CriteriaKeyK8sGroups:
			if rootAvail {
				met, positive = isSetCriterionMet(crt, admResObject.Groups)
			} else {
				met, positive = false, true
			}
		case share.CriteriaKeyNamespace:
			met, positive = isStringCriterionMet(crt, admResObject.Namespace)
		case share.CriteriaKeyLabels:
			// for Labels criterion, crt.Value is in the format "key[=value][;key[=value]]"
			var dataSrc string
			if len(admResObject.Labels) > 0 && len(scannedImage.Labels) > 0 {
				met, positive = isComplexMapCriterionMet(crt, mergeStringMaps(admResObject.Labels, scannedImage.Labels))
				dataSrc = _matchedSrcBothLabels
			} else if len(admResObject.Labels) > 0 {
				met, positive = isMapCriterionMet(crt, admResObject.Labels)
				dataSrc = _matchedSrcResourceLabels
			} else {
				met, positive = isMapCriterionMet(crt, scannedImage.Labels)
				dataSrc = _matchedSrcImageLabels
			}
			if met {
				matchedSource = dataSrc
			}
		case share.CriteriaKeyImage:
			met, positive = isImageCriterionMet(crt, c)
		case share.CriteriaKeyImageRegistry:
			met, positive = isSetCriterionMet(crt, c.ImageRegistry)
		//case share.CriteriaKeyBaseImage: //-> is base image available?
		//	met, positive = isStringCriterionMet(crt, scannedImage.BaseName)
		case share.CriteriaKeyCVEHighCount:
			met, positive = isCveCountCriterionMet(crt, false, 0, scannedImage.HighVulInfo)
		case share.CriteriaKeyCVEMediumCount:
			met, positive = isCveCountCriterionMet(crt, false, 0, scannedImage.MediumVulInfo)
		case share.CriteriaKeyCVEHighWithFixCount:
			met, positive = isCveCountCriterionMet(crt, true, scannedImage.HighVulsWithFix, scannedImage.HighVulInfo)
		case share.CriteriaKeyCVEScoreCount:
			met, positive = isCveScoreCountCriterionMet(crt, scannedImage.HighVulInfo, scannedImage.MediumVulInfo, scannedImage.LowVulInfo)
		case share.CriteriaKeyCVEScore:
			met, positive = isNumericCriterionMet(crt, &scannedImage.VulScore, &crt.Value)
		case share.CriteriaKeyImageScanned:
			met, positive = isStringCriterionMet(crt, strconv.FormatBool(scannedImage.Scanned))
		case share.CriteriaKeyImageSigned:
			met, positive = isStringCriterionMet(crt, strconv.FormatBool(scannedImage.Signed))
		case share.CriteriaKeyRunAsPrivileged:
			met, positive = isStringCriterionMet(crt, strconv.FormatBool(c.Privileged))
		case share.CriteriaKeyRunAsRoot:
			met, positive = isStringCriterionMet(crt, strconv.FormatBool((c.RunAsUser == 0) || (c.RunAsUser == -1 && scannedImage.RunAsRoot)))
		case share.CriteriaKeyAllowPrivEscalation:
			met, positive = isStringCriterionMet(crt, strconv.FormatBool(c.AllowPrivilegeEscalation))
		case share.CriteriaKeyMountVolumes:
			met, positive = isSetCriterionMet(crt, c.VolMounts)
		case share.CriteriaKeyEnvVars:
			// for EnvVars criterion, crt.Value is in the format "key[=value][;key[=value]]"
			var dataSrc string
			if len(c.EnvVars) > 0 && len(scannedImage.EnvVars) > 0 {
				met, positive = isComplexMapCriterionMet(crt, mergeStringMaps(c.EnvVars, scannedImage.EnvVars))
				dataSrc = _matchedSrcBothEnvVars
			} else if len(c.EnvVars) > 0 {
				met, positive = isMapCriterionMet(crt, c.EnvVars)
				dataSrc = _matchedSrcResourceEnvVars
			} else {
				met, positive = isMapCriterionMet(crt, scannedImage.EnvVars)
				dataSrc = _matchedSrcImageEnvVars
			}
			if met {
				matchedSource = dataSrc
			}
		case share.CriteriaKeyCVENames:
			met, positive = isSetCriterionMet(crt, scannedImage.VulNames)
		case share.CriteriaKeyImageCompliance:
			found := scannedImage.SecretsCnt > 0 || scannedImage.SetIDPermCnt > 0
			met, positive = isStringCriterionMet(crt, strconv.FormatBool(found))
		case share.CriteriaKeyEnvVarSecrets:
			found := len(c.EnvSecrets) > 0
			met, positive = isStringCriterionMet(crt, strconv.FormatBool(found))
		case share.CriteriaKeyImageNoOS:
			var value bool
			if scannedImage.BaseOS == "" {
				value = true
			}
			met, positive = isStringCriterionMet(crt, strconv.FormatBool(value))
		case share.CriteriaKeySharePidWithHost:
			met, positive = isStringCriterionMet(crt, strconv.FormatBool(c.HostPID))
		case share.CriteriaKeyShareIpcWithHost:
			met, positive = isStringCriterionMet(crt, strconv.FormatBool(c.HostIPC))
		case share.CriteriaKeyShareNetWithHost:
			met, positive = isStringCriterionMet(crt, strconv.FormatBool(c.HostNetwork))
		case share.CriteriaKeyPspCompliance:
			props := []bool{c.Privileged, ((c.RunAsUser == 0) || (c.RunAsUser == -1 && scannedImage.RunAsRoot)), c.AllowPrivilegeEscalation, c.HostIPC, c.HostNetwork, c.HostPID}
			for _, prop := range props {
				if metAny, _ := isStringCriterionMet(crt, strconv.FormatBool(prop)); metAny {
					met, positive = true, true
					break
				}
			}
		case share.CriteriaKeyRequestLimit:
			met, positive = isResourceLimitCriterionMet(crt, c)
		case share.CriteriaKeyModules:
			met, positive = isModulesCriterionMet(crt, scannedImage.Modules)
		default:
			met, positive = false, true
		}

		if v, ok := mets[key]; !ok {
			mets[key] = met
			poss[key] = positive
		} else {
			p, _ := poss[key]
			if !positive && !p {
				mets[key] = v && met
			} else {
				mets[key] = v || met
			}
			poss[key] = p || positive
		}
	}

	if len(mets) == 0 {
		return false, ""
	}
	for _, met = range mets {
		if !met {
			return false, ""
		}
	}

	return true, matchedSource
}

// cache lock is owned by caller
func setAdmCtrlStateCache(admType, category string, state *share.CLUSAdmissionState, validateUri, nvStatusUri string) error {
	ctrlState, exist := admStateCache.CtrlStates[admType]
	if ctrlState == nil || !exist {
		var strErr = "Cannot set unsupported admission control state"
		log.WithFields(log.Fields{"admType": admType, "validateUri": validateUri, "nvStatusUri": nvStatusUri}).Error(strErr)
		return errors.New(strErr)
	}
	ctrlState.Enable = state.Enable
	ctrlState.Uri = validateUri
	ctrlState.NvStatusUri = nvStatusUri

	if ctrlState.Uri != "" {
		defaultAction := nvsysadmission.AdmCtrlActionAllow
		if state.DefaultAction == share.AdmCtrlActionDeny {
			defaultAction = nvsysadmission.AdmCtrlActionDeny
		}
		admCacheMutexLock()
		for _, uri := range []string{ctrlState.Uri, ctrlState.NvStatusUri} {
			uriState, exist := admUriStates[uri]
			if !exist {
				uriState = &nvsysadmission.AdmUriState{
					AdmType:  admType,
					Category: category,
				}
				admUriStates[uri] = uriState
			}
			uriState.Enabled = state.Enable
			uriState.Mode = state.Mode
			uriState.DefaultAction = defaultAction
		}
		admCacheMutexUnlock()
		log.WithFields(log.Fields{"admType": admType, "state": *state}).Debug("admission control state")
	}

	return nil
}

func getOpDisplay(crt *share.CLUSAdmRuleCriterion) string {
	switch crt.Op {
	case share.CriteriaOpEqual, share.CriteriaOpNotEqual, share.CriteriaOpBiggerEqualThan, share.CriteriaOpBiggerThan, share.CriteriaOpLessEqualThan, "":
		return crt.Op
	case share.CriteriaOpRegex:
		return "matches"
	case share.CriteriaOpNotRegex:
		return "does not match"
	case share.CriteriaOpContainsAll:
		return "contains all in"
	case share.CriteriaOpContainsAny:
		return "contains any in"
	case share.CriteriaOpNotContainsAny:
		return "does not contain any in"
	case share.CriteriaOpContainsOtherThan:
		return "contains value other than"
	default:
		return "unknown"
	}
}

func sameNameCriteriaToString(ruleType string, criteria []*share.CLUSAdmRuleCriterion) string {
	if len(criteria) == 0 {
		return ""
	}

	var firstCriterion = true
	var sb strings.Builder
	var positive bool
	var displayName string
	var ok bool

	if len(criteria) > 1 {
		sb.WriteString("(")
	}
	for _, crt := range criteria {
		var str, strSub string
		if len(crt.SubCriteria) > 0 {
			if format, ok := critDisplayName2[crt.Name]; ok && len(crt.SubCriteria) == 1 && ruleType == api.ValidatingDenyRuleType {
				if crt.Name == share.CriteriaKeyCVEScoreCount {
					str = fmt.Sprintf(format, crt.SubCriteria[0].Value, crt.Value)
				} else {
					str = fmt.Sprintf(format, crt.Value, crt.SubCriteria[0].Value)
				}
			} else {
				strSub = sameNameCriteriaToString(ruleType, crt.SubCriteria)
			}
		}
		if str == "" {
			opDsiplay := getOpDisplay(crt)
			displayName = ""
			if displayName, ok = critDisplayName[crt.Name]; !ok {
				displayName = crt.Name
			}
			if crt.Op == "" {
				str = fmt.Sprintf("(%s)", displayName)
			} else {
				switch crt.Op {
				case share.CriteriaOpContainsAll, share.CriteriaOpContainsAny, share.CriteriaOpNotContainsAny, share.CriteriaOpContainsOtherThan:
					str = fmt.Sprintf("(%s %s {%s})", displayName, opDsiplay, crt.Value)
				case share.CriteriaOpRegex:
					str = fmt.Sprintf("(%s %s regex(%s) )", displayName, opDsiplay, crt.Value)
				default:
					str = fmt.Sprintf("(%s %s %s)", displayName, opDsiplay, crt.Value)
				}
			}
			if len(strSub) > 0 {
				str = fmt.Sprintf("(%s that %s)", str, strSub)
			}
		} else {
			str = fmt.Sprintf("(%s)", str)
		}
		if !firstCriterion {
			if !positive && (crt.Op == share.CriteriaOpNotContainsAny || crt.Op == share.CriteriaOpNotEqual || crt.Op == share.CriteriaOpNotRegex) {
				sb.WriteString(andDelim)
			} else {
				sb.WriteString(orDelim)
				positive = true
			}
		} else {
			if crt.Op != share.CriteriaOpNotContainsAny && crt.Op != share.CriteriaOpNotEqual && crt.Op != share.CriteriaOpNotRegex {
				positive = true
			}
		}
		sb.WriteString(str)
		firstCriterion = false
	}
	if len(criteria) > 1 {
		sb.WriteString(")")
	}
	return sb.String()
}

func ruleToString(rule *share.CLUSAdmissionRule) string {
	var firstCriterion = true
	var sb strings.Builder

	critNameMap := make(map[string][]*share.CLUSAdmRuleCriterion)
	for _, crt := range rule.Criteria {
		if arr, exist := critNameMap[crt.Name]; !exist {
			critNameMap[crt.Name] = []*share.CLUSAdmRuleCriterion{crt}
		} else {
			critNameMap[crt.Name] = append(arr, crt)
		}
	}
	if len(critNameMap) > 1 {
		sb.WriteString("(")
	}
	for _, arr := range critNameMap {
		str := sameNameCriteriaToString(rule.RuleType, arr)
		if !firstCriterion {
			sb.WriteString(andDelim)
		}
		sb.WriteString(str)
		firstCriterion = false
	}
	if len(critNameMap) > 1 {
		sb.WriteString(")")
	}
	return sb.String()
}

func isApiPathAvailable(ctrlStates map[string]*share.CLUSAdmCtrlState) bool {
	for _, ctrlState := range ctrlStates {
		if ctrlState.Uri == "" {
			return false
		}
	}
	return true
}

// matchCfgType being 0 means to compare with default(critical) rules only
func matchK8sAdmissionRules(admType, ruleType string, matchCfgType int, admResObject *nvsysadmission.AdmResObject, c *nvsysadmission.AdmContainerInfo,
	matchData *nvsysadmission.AdmMatchData, scannedImages []*nvsysadmission.ScannedImageSummary, result *nvsysadmission.AdmResult) bool { // return true means mtach
	admPolicyCache := selectAdminPolicyCache(admType, ruleType)
	if admPolicyCache != nil {
		cacheMutexRLock()
		defer cacheMutexRUnlock()
		for _, head := range admPolicyCache.RuleHeads {
			if rule, ok := admPolicyCache.RuleMap[head.ID]; ok && !rule.Disable && rule.Category == admission.AdmRuleCatK8s {
				if ((matchCfgType == _criticalRulesOnly) && rule.Critical) || (!rule.Critical && (matchCfgType == int(rule.CfgType))) {
					for _, scannedImage := range scannedImages {
						if matched, matchedSource := isAdmissionRuleMet(admResObject, c, scannedImage, rule.Criteria, matchData.RootAvail); matched {
							//populateAdmResult(c, result, scannedImage, rule, ruleType, dataSource)
							result.RuleID = rule.ID
							result.RuleCfgType = rule.CfgType
							result.AdmRule = ruleToString(rule)
							result.Image = c.Image
							result.MatchedSource = matchedSource
							if !result.ImageNotScanned {
								result.ImageID = scannedImage.ImageID
								result.Registry = scannedImage.Registry
								result.Repository = c.ImageRepo
								result.Tag = c.ImageTag
								result.BaseOS = scannedImage.BaseOS
								result.HighVulsCnt = scannedImage.HighVuls
								result.MedVulsCnt = scannedImage.MedVuls
							}
							// denied condition
							if ruleType == api.ValidatingDenyRuleType || ruleType == share.FedAdmCtrlDenyRulesType {
								result.Msg = fillDenyMessageFromRule(c, rule, scannedImage)
							}
							log.WithFields(log.Fields{"id": head.ID, "image": c.Image, "type": ruleType}).Debug("matched a rule")
							return true
						}
					}
				}
			}
		}
	}
	return false
}

// Admission control - non-UI
func (m CacheMethod) SyncAdmCtrlStateToK8s(svcName, nvAdmName string) (bool, error) { // (skip, err)
	// Configure K8s based on settings in consul in case they are different
	state, _ := clusHelper.GetAdmissionStateRev(svcName)
	if state == nil {
		msg := "no admission state in cluster!"
		log.Error(msg)
		return true, errors.New(msg)
	}
	failurePolicy := resource.Ignore
	if state.FailurePolicy == resource.FailLower {
		failurePolicy = resource.Fail
	}
	for admType, ctrlState := range state.CtrlStates { // admType is ctrlType
		log.WithFields(log.Fields{"admType": admType, "enable": ctrlState.Enable, "name": nvAdmName,
			"uri": ctrlState.Uri, "nvstatusuri": ctrlState.NvStatusUri}).Debug("sync admission control state to k8s")
		if admType == admission.NvAdmValidateType {
			var k8sResInfo admission.ValidatingWebhookConfigInfo
			switch nvAdmName {
			case resource.NvAdmValidatingName:
				k8sResInfo = admission.ValidatingWebhookConfigInfo{
					WebhooksInfo: []*admission.WebhookInfo{
						&admission.WebhookInfo{
							Name: resource.NvAdmValidatingWebhookName,
							ClientConfig: admission.ClientConfig{
								ClientMode:  state.AdmClientMode,
								ServiceName: resource.NvAdmSvcName,
								Path:        ctrlState.Uri,
							},
							FailurePolicy:  failurePolicy,
							TimeoutSeconds: state.TimeoutSeconds,
						},
						&admission.WebhookInfo{
							Name: resource.NvStatusValidatingWebhookName,
							ClientConfig: admission.ClientConfig{
								ClientMode:  state.AdmClientMode,
								ServiceName: resource.NvAdmSvcName,
								Path:        ctrlState.NvStatusUri,
							},
							FailurePolicy:  resource.Ignore,
							TimeoutSeconds: state.TimeoutSeconds,
						},
					},
				}
			case resource.NvCrdValidatingName:
				k8sResInfo = admission.ValidatingWebhookConfigInfo{
					WebhooksInfo: []*admission.WebhookInfo{
						&admission.WebhookInfo{
							Name: resource.NvCrdValidatingWebhookName,
							ClientConfig: admission.ClientConfig{
								ClientMode:  state.AdmClientMode,
								ServiceName: resource.NvCrdSvcName,
								Path:        ctrlState.Uri,
							},
							FailurePolicy:  resource.Ignore,
							TimeoutSeconds: resource.DefTimeoutSeconds,
						},
					},
				}
			}
			k8sResInfo.Name = nvAdmName
			return admission.ConfigK8sAdmissionControl(k8sResInfo, ctrlState)
		}
	}
	return true, nil
}

func (m CacheMethod) WaitUntilApiPathReady() bool {
	ticker := time.Tick(time.Second)
	signalChan := make(chan os.Signal, 1)
	signal.Notify(signalChan, os.Interrupt, syscall.SIGTERM)

	for i := 1; i <= 10; i++ {
		state, _ := clusHelper.GetAdmissionStateRev(resource.NvAdmSvcName)
		if state != nil && isApiPathAvailable(state.CtrlStates) {
			return true
		}
		select {
		case <-ticker:
			log.Debug("wait until admission api path is ready")
		case <-signalChan:
			return false
		}
	}

	return false
}

func (m CacheMethod) IsImageScanned(c *nvsysadmission.AdmContainerInfo) (bool, int, int) {
	vpf := cacher.GetVulnerabilityProfileInterface(share.DefaultVulnerabilityProfileName)
	scannedImages := scan.GetScannedImageSummary(c.ImageRegistry, c.ImageRepo, c.ImageTag, vpf)
	if len(scannedImages) == 1 {
		if !scannedImages[0].Scanned {
			log.WithFields(log.Fields{"ImageRegistry": c.ImageRegistry.Any(), "ImageRepo": c.ImageRepo, "ImageTag": c.ImageTag}).Info("requested image not scanned")
			return false, 0, 0
		} else {
			return true, scannedImages[0].HighVuls, scannedImages[0].MedVuls
		}
	} else {
		scanned, highVuls, medVuls := false, 0, 0
		for _, scannedImage := range scannedImages {
			if scannedImage.Scanned {
				scanned = true
				if scannedImage.HighVuls > highVuls {
					highVuls = scannedImage.HighVuls
				}
				if scannedImage.MedVuls > medVuls {
					medVuls = scannedImage.MedVuls
				}
			}
		}
		return scanned, highVuls, medVuls
	}
}

func (m CacheMethod) MatchK8sAdmissionRules(admType string, admResObject *nvsysadmission.AdmResObject, c *nvsysadmission.AdmContainerInfo,
	matchData *nvsysadmission.AdmMatchData, stamps *api.AdmCtlTimeStamps) (*nvsysadmission.AdmResult, bool) {
	result := &nvsysadmission.AdmResult{}
	vpf := cacher.GetVulnerabilityProfileInterface(share.DefaultVulnerabilityProfileName)
	stamps.GonnaFetch = time.Now()
	scannedImages := scan.GetScannedImageSummary(c.ImageRegistry, c.ImageRepo, c.ImageTag, vpf)
	stamps.Fetched = time.Now()
	if len(scannedImages) == 1 && !scannedImages[0].Scanned {
		log.WithFields(log.Fields{"ImageRegistry": c.ImageRegistry.Any(), "ImageRepo": c.ImageRepo, "ImageTag": c.ImageTag}).Info("requested image not scanned")
		result.ImageNotScanned = true
	} else {
		// As specified in https://kubernetes.io/docs/tasks/inject-data-application/define-environment-variable-container/,
		// the environment variables set using the env or envFrom field will override any environment variables specified in the container image.
		// So environment variables set in yaml will override any environment variables specified in the scanned result.
		for _, scannedImage := range scannedImages {
			for k, _ := range c.EnvVars {
				if _, exist := scannedImage.EnvVars[k]; exist {
					delete(scannedImage.EnvVars, k)
				}
			}
		}
	}

	// matchData.MatchState records the matching result so far for an admission control request, which could contain multiple containers.
	// 1. if any container's matching result is "deny", the final action of this admission control request is "deny".
	// 2. if any container's matching result is "allow", the final action of this admission control request is "allow" only when no container's matching result is "deny".
	// 3. if no rule is matched for all containers in a request, the default action(allow) is the final action

	// we compare with default allow rules first when this container doesn't match any rule yet
	if matchData.MatchState == nvsysadmission.MatchedNone {
		if matchK8sAdmissionRules(admType, api.ValidatingExceptRuleType, _criticalRulesOnly,
			admResObject, c, matchData, scannedImages, result) {
			return result, true
		}
	}

	// if we are in federation, compare with fed admission rules(i.e. fed_admctrl_exception/fed_admctrl_deny rules) before crd/local user-defined rules
	if fedRole := cacher.GetFedMembershipRoleNoAuth(); fedRole == api.FedRoleJoint || fedRole == api.FedRoleMaster {
		if matchData.MatchState == nvsysadmission.MatchedNone {
			if matchK8sAdmissionRules(admType, share.FedAdmCtrlExceptRulesType, share.FederalCfg,
				admResObject, c, matchData, scannedImages, result) {
				result.MatchFedRule = true
				return result, true
			}
		}
		if matchData.MatchState != nvsysadmission.MatchedDeny {
			if matchK8sAdmissionRules(admType, share.FedAdmCtrlDenyRulesType, share.FederalCfg,
				admResObject, c, matchData, scannedImages, result) {
				result.MatchDeny = true
				result.MatchFedRule = true
				return result, true
			}
		}
	}

	// if this container doesn't match any rule yet, we compare in the following order:
	// 1. CRD allow rules
	// 2. CRD deny rules
	// 3. user-defined allow rules
	// 4. user-defined deny rules
	for _, matchScope := range []int{share.GroundCfg, share.UserCreated} {
		// we compare with allow rules when this container doesn't match any rule yet
		if matchData.MatchState == nvsysadmission.MatchedNone {
			if matchK8sAdmissionRules(admType, api.ValidatingExceptRuleType, matchScope,
				admResObject, c, matchData, scannedImages, result) {
				return result, true
			}
		}

		// we compare with deny rules when this container doesn't match any deny rule yet
		if matchData.MatchState != nvsysadmission.MatchedDeny {
			if matchK8sAdmissionRules(admType, api.ValidatingDenyRuleType, matchScope,
				admResObject, c, matchData, scannedImages, result) {
				result.MatchDeny = true
				return result, true
			}
		}
	}

	scanned, highVuls, medVuls := false, 0, 0
	for _, scannedImage := range scannedImages {
		if scannedImage.Scanned {
			scanned = true
			if scannedImage.HighVuls > highVuls {
				highVuls = scannedImage.HighVuls
			}
			if scannedImage.MedVuls > medVuls {
				medVuls = scannedImage.MedVuls
			}
		}
	}
	result.ImageNotScanned = !scanned
	result.HighVulsCnt = highVuls
	result.MedVulsCnt = medVuls

	return result, true
}

func (m CacheMethod) IsAdmControlEnabled(uri *string) (bool, string, int, string, string) {
	admCacheMutexRLock()
	defer admCacheMutexRUnlock()

	if state, exist := admUriStates[*uri]; exist {
		return state.Enabled, state.Mode, state.DefaultAction, state.AdmType, state.Category
	}
	return false, share.AdmCtrlModeMonitor, nvsysadmission.AdmCtrlActionAllow, "", ""
}

func (m CacheMethod) UpdateLocalAdmCtrlStats(category string, stats int) error {
	if category == admission.AdmRuleCatK8s {
		switch stats {
		case nvsysadmission.ReqAllowed:
			atomic.AddUint64(&admLocalStats.K8sAllowedRequests, 1)
		case nvsysadmission.ReqDenied:
			atomic.AddUint64(&admLocalStats.K8sDeniedRequests, 1)
		case nvsysadmission.ReqErrored:
			atomic.AddUint64(&admLocalStats.K8sErroneousRequests, 1)
		case nvsysadmission.ReqIgnored:
			atomic.AddUint64(&admLocalStats.K8sIgnoredRequests, 1)
		}
	}
	atomic.AddInt64(&admLocalStats.K8sProcessingRequests, -1)

	return nil
}

func (m CacheMethod) IncrementAdmCtrlProcessing() {
	atomic.AddInt64(&admLocalStats.K8sProcessingRequests, 1)
}

func (m CacheMethod) FlushAdmCtrlStats() error {
	retry := 0
	var needUpdate bool
	const COUNTERS = 4
	var counts [COUNTERS]uint64
	var processing int64
	var fromAddrs = [COUNTERS]*uint64{&admLocalStats.K8sAllowedRequests, &admLocalStats.K8sDeniedRequests, &admLocalStats.K8sErroneousRequests,
		&admLocalStats.K8sIgnoredRequests}

	if processing = atomic.SwapInt64(&admLocalStats.K8sProcessingRequests, 0); processing != 0 {
		needUpdate = true
	} else {
		for i, addr := range fromAddrs {
			counts[i] = atomic.SwapUint64(addr, 0)
			if counts[i] > 0 {
				needUpdate = true
				break
			}
		}
	}
	if needUpdate {
		for retry < retryClusterMax {
			stats, rev := clusHelper.GetAdmissionStatsRev()
			if stats == nil {
				return errors.New("Admission stats doesn't exist")
			}
			statsAddrs := [COUNTERS]*uint64{&stats.K8sAllowedRequests, &stats.K8sDeniedRequests, &stats.K8sErroneousRequests, &stats.K8sIgnoredRequests}
			for i, addr := range statsAddrs {
				*addr += counts[i]
			}
			stats.K8sProcessingRequests += processing
			if err := clusHelper.PutAdmissionStatsRev(stats, rev); err != nil {
				retry++
			} else {
				break
			}
		}
		if retry >= retryClusterMax {
			for i, count := range counts {
				if count > 0 {
					atomic.AddUint64(fromAddrs[i], count)
				}
			}
			atomic.AddInt64(&admLocalStats.K8sProcessingRequests, processing)
			return errors.New("Failed to put admission stats")
		}
	}

	return nil
}

func AdmCriteria2CLUS(criteria []*api.RESTAdmRuleCriterion) ([]*share.CLUSAdmRuleCriterion, error) {
	if criteria == nil {
		return make([]*share.CLUSAdmRuleCriterion, 0), nil
	}
	var err error
	clus := make([]*share.CLUSAdmRuleCriterion, 0, len(criteria))
	for _, crit := range criteria {
		c := &share.CLUSAdmRuleCriterion{
			Name: crit.Name,
			Op:   crit.Op,
		}
		var critValues []string
		if c.Op == share.CriteriaOpContainsAll || c.Op == share.CriteriaOpContainsAny || c.Op == share.CriteriaOpNotContainsAny || c.Op == share.CriteriaOpContainsOtherThan {
			critValues = strings.Split(crit.Value, setDelim)
			idx := 0
			for _, crtValue := range critValues {
				critValues[idx] = strings.TrimSpace(crtValue)
				if critValues[idx] != "" {
					idx++
				}
			}
			if len(critValues) > idx { // found empty string element in critValues
				critValues = critValues[:idx]
			}
		} else {
			critValues = []string{strings.TrimSpace(crit.Value)}
		}

		set := utils.NewSet()
		for _, crtValue := range critValues {
			if c.Name == share.CriteriaKeyCVENames {
				value := strings.ToUpper(crtValue)
				if !set.Contains(value) {
					set.Add(value)
				}
			} else if c.Name == share.CriteriaKeyImageRegistry {
				if regs, exist := reservedRegs[crtValue]; exist {
					for _, reg := range regs {
						if !set.Contains(reg) {
							set.Add(reg)
						}
					}
				} else {
					value := normalizeImageValue(crtValue, true)
					if value != "" && !set.Contains(value) {
						set.Add(value)
					}
				}
			} else if c.Name == share.CriteriaKeyImage {
				if c.Op == share.CriteriaOpRegex {
					set.Add(crtValue)
				} else {
					value := normalizeImageValue(crtValue, false)
					if value != "" && !set.Contains(value) {
						set.Add(value)
					}
				}
			} else if c.Name == share.CriteriaKeyRequestLimit {
				set.Add("")
			} else {
				if crtValue != "" && !set.Contains(crtValue) {
					set.Add(crtValue)
				}
			}
		}
		if set.Cardinality() > 0 {
			c.Value = strings.Join(set.ToStringSlice(), setDelim)
			if crit.SubCriteria != nil && len(crit.SubCriteria) > 0 {
				if c.SubCriteria, err = AdmCriteria2CLUS(crit.SubCriteria); err != nil {
					return nil, fmt.Errorf("Invalid criterion value")
				}
			}
			clus = append(clus, c)
		}
	}
	if len(clus) == 0 {
		return nil, fmt.Errorf("Invalid criterion value")
	}

	return clus, nil
}

func (m CacheMethod) SetNvDeployStatusInCluster(resName string, value bool) {
	if localDev.Host.Platform != share.PlatformKubernetes {
		return
	}

	// resName, like "neuvector-controller-pod"/"neuvector-svc-admission-webhook"/"neuvector-svc-crd-webhook", is used as key in status map
	retry := 0
	for retry < retryClusterMax {
		state, rev := clusHelper.GetAdmissionStateRev(resource.NvAdmSvcName)
		if state == nil {
			return
		}
		if v, exist := state.NvDeployStatus[resName]; !exist || v != value {
			state.NvDeployStatus[resName] = value
			// we should be notified by consul watcher and update cache in the handler function
			if err := clusHelper.PutAdmissionStateRev(resource.NvAdmSvcName, state, rev); err == nil {
				return
			}
		}
		retry++
	}
	log.WithFields(log.Fields{"resName": resName, "value": value}).Error("Failed to write cluster")
}

// Admission control - UI
func (m CacheMethod) GetAdmissionRuleCount(admType, ruleType string, acc *access.AccessControl) int {
	admPolicyCache := selectAdminPolicyCache(admType, ruleType)
	if admPolicyCache == nil {
		return 0
	}

	cacheMutexRLock()
	defer cacheMutexRUnlock()

	if acc.HasGlobalPermissions(share.PERM_ADM_CONTROL, 0) {
		return len(admPolicyCache.RuleMap)
	} else {
		var count int
		for _, r := range admPolicyCache.RuleMap {
			if !acc.Authorize(r, nil) {
				continue
			}
			count++
		}
		return count
	}
}

func (m CacheMethod) GetAdmissionRule(admType, ruleType string, id uint32, acc *access.AccessControl) (*api.RESTAdmissionRule, error) {
	admPolicyCache := selectAdminPolicyCache(admType, ruleType)
	if admPolicyCache == nil {
		return nil, common.ErrObjectNotFound
	}

	cacheMutexRLock()
	defer cacheMutexRUnlock()

	if rule, ok := admPolicyCache.RuleMap[id]; ok {
		if !acc.Authorize(rule, nil) {
			return nil, common.ErrObjectAccessDenied
		}
		return admissionRule2REST(rule), nil
	}
	return nil, common.ErrObjectNotFound
}

func (m CacheMethod) GetAdmissionRules(admType, ruleType string, acc *access.AccessControl) []*api.RESTAdmissionRule {
	admPolicyCache := selectAdminPolicyCache(admType, ruleType)
	if admPolicyCache == nil {
		rules := make([]*api.RESTAdmissionRule, 0)
		return rules
	}

	cacheMutexRLock()
	defer cacheMutexRUnlock()

	rules := make([]*api.RESTAdmissionRule, 0, len(admPolicyCache.RuleHeads))
	for _, head := range admPolicyCache.RuleHeads {
		if rule, ok := admPolicyCache.RuleMap[head.ID]; ok {
			if !acc.Authorize(rule, nil) {
				continue
			}
			rules = append(rules, admissionRule2REST(rule))
		}
	}
	return rules
}

// caller owns cacheMutexRLock & has readAll right
func (m CacheMethod) GetFedAdmissionRulesCache(admType, ruleType string) (*share.CLUSAdmissionRules, error) {
	admPolicyCache := selectAdminPolicyCache(admType, ruleType)
	if admPolicyCache == nil {
		return nil, nil
	}

	rules := &share.CLUSAdmissionRules{
		RuleHeads: admPolicyCache.RuleHeads,
		RuleMap:   admPolicyCache.RuleMap,
	}

	return rules, nil
}

func (m CacheMethod) GetAdmissionState(acc *access.AccessControl) (*api.RESTAdmissionState, error) {
	cacheMutexRLock()
	defer cacheMutexRUnlock()

	if !acc.Authorize(&admStateCache, nil) {
		return nil, common.ErrObjectAccessDenied
	}

	enable := admStateCache.Enable
	mode := admStateCache.Mode
	defaultAction := admStateCache.DefaultAction
	admClientMode := admStateCache.AdmClientMode
	failurePolicy := admStateCache.FailurePolicy
	if failurePolicy == "" {
		failurePolicy = resource.IgnoreLower
	}
	state := &api.RESTAdmissionState{
		Enable:        &enable,
		Mode:          &mode,
		DefaultAction: &defaultAction,
		AdmClientMode: &admClientMode,
		FailurePolicy: &failurePolicy,
		CtrlStates:    make(map[string]bool),
		CfgType:       api.CfgTypeUserCreated,
	}
	for admType, ctrlState := range admStateCache.CtrlStates {
		state.CtrlStates[admType] = ctrlState.Enable
	}
	if admStateCache.CfgType == share.GroundCfg {
		state.CfgType = api.CfgTypeGround
	}

	return state, nil
}

func (m CacheMethod) GetAdmissionStats(acc *access.AccessControl) (*api.RESTAdmissionStats, error) {
	cacheMutexRLock()
	defer cacheMutexRUnlock()

	if !acc.Authorize(&admStats, nil) {
		return nil, common.ErrObjectAccessDenied
	}

	stats := &api.RESTAdmissionStats{
		K8sAllowedRequests:    atomic.LoadUint64(&admStats.K8sAllowedRequests),
		K8sDeniedRequests:     atomic.LoadUint64(&admStats.K8sDeniedRequests),
		K8sErroneousRequests:  atomic.LoadUint64(&admStats.K8sErroneousRequests),
		K8sIgnoredRequests:    atomic.LoadUint64(&admStats.K8sIgnoredRequests),
		K8sProcessingRequests: atomic.LoadInt64(&admStats.K8sProcessingRequests),
	}

	return stats, nil
}

func fillDenyMessageFromRule(c *nvsysadmission.AdmContainerInfo, rule *share.CLUSAdmissionRule, scannedImage *nvsysadmission.ScannedImageSummary) string {
	var message string

	for _, crt := range rule.Criteria {
		switch crt.Name {
		case share.CriteriaKeyImageCompliance:
			found := scannedImage.SecretsCnt > 0 || scannedImage.SetIDPermCnt > 0
			if found {
				message = fmt.Sprintf("Found I.4.8[setuid/setgid: %d], I.4.10[secrets: %d]. Please review your image compliance report.", scannedImage.SetIDPermCnt, scannedImage.SecretsCnt)
			}
		case share.CriteriaKeyEnvVarSecrets:
			found := len(c.EnvSecrets) > 0
			if found {
				message = "Found environment secrets in your YAML resources: \n"
				for _, log := range c.EnvSecrets {
					message += fmt.Sprintf("Type[%s]: %s\n", log.RuleDesc, log.Text)
				}
			}
		case share.CriteriaKeySharePidWithHost, share.CriteriaKeyShareIpcWithHost, share.CriteriaKeyShareNetWithHost,
			share.CriteriaKeyRunAsPrivileged, share.CriteriaKeyRunAsRoot, share.CriteriaKeyPspCompliance:
			var messages []string
			props := []bool{c.Privileged, c.RunAsUser == 0, c.HostIPC, c.HostNetwork, c.HostPID, c.AllowPrivilegeEscalation}
			propNames := []string{"privileged=true", "runAsUser=0", "hostIPC=true", "hostNetwork=true", "hostPID=true", "(allowPrivilegeEscalation=true or capabilities:add:SYS_ADMIN is enabled)"}
			for i, prop := range props {
				if prop {
					messages = append(messages, propNames[i])
				}
			}
			if len(messages) > 0 {
				temp := fmt.Sprintf("%s in your YAML resources", strings.Join(messages, ", "))
				messages = nil
				messages = append(messages, temp)
			}
			if c.RunAsUser == -1 && scannedImage.RunAsRoot {
				messages = append(messages, fmt.Sprintf("runAsRoot in the image"))
			}
			if len(messages) > 0 {
				message = fmt.Sprintf("Found %s.", strings.Join(messages, " or "))
			}
		}
		if message != "" {
			break
		}
	}
	return message
}<|MERGE_RESOLUTION|>--- conflicted
+++ resolved
@@ -778,22 +778,11 @@
 	return false
 }
 
-<<<<<<< HEAD
-
-func doesCrtContainProp(propKey, propValue string, kvMap map[string][]string) bool {
-	if crtValues, exist := kvMap[propKey]; exist {
-		// kvMap contains propKey
-		for _, crtValue := range crtValues {
-			// crtValue of "" means user only cares whether propKey exists in criteria
-			// otherwise check that propValue equals crtValue
-			if crtValue == "" || share.EqualMatch(crtValue, propValue) {
-=======
 // does propMap contain key=value(when value is not "") or key(when value is "")
 func doesPropMapMatchCrtValue(key string, crtVal criterionValue, propMap map[string][]string) bool {
 	if propValues, exist := propMap[key]; exist {
 		for _, propValue := range propValues {
 			if crtVal.Test(crtVal.Value, propValue) {
->>>>>>> a69e1343
 				return true
 			}
 		}
@@ -801,42 +790,6 @@
 	return false
 }
 
-<<<<<<< HEAD
-func isMapCriterionMet(crt *share.CLUSAdmRuleCriterion, propMap map[string]string) (bool, bool) {
-	if len(propMap) > 0 {
-		kvMap := make(map[string][]string) // the key=value configured in criteria
-		for _, crtValue := range crt.ValueSlice {
-			var key, value string
-			if i := strings.Index(crtValue, "="); i >= 0 {
-				key = strings.TrimSpace(crtValue[:i])
-				value = strings.TrimSpace(crtValue[i+1:])
-				kvMap[key] = append(kvMap[key], value)
-			} else {
-				key = strings.TrimSpace(crtValue)
-				kvMap[key] = append(kvMap[key], "")
-			}
-		}
-		switch crt.Op {
-		case share.CriteriaOpContainsAll, share.CriteriaOpContainsAny, share.CriteriaOpNotContainsAny:
-			for key, values := range kvMap {
-				for _, value := range values {
-					switch crt.Op {
-					case share.CriteriaOpContainsAll:
-						if !doesMapContain(key, value, propMap) {
-							return false, true
-						}
-					case share.CriteriaOpContainsAny:
-						if doesMapContain(key, value, propMap) {
-							return true, true
-						}
-					case share.CriteriaOpNotContainsAny:
-						if doesMapContain(key, value, propMap) {
-							return false, false
-						}
-					default:
-						log.WithFields(log.Fields{"name": crt.Name, "op": crt.Op}).Error("unsupported op")
-					}
-=======
 func getValidMapOperators(crt *share.CLUSAdmRuleCriterion) []string {
 	validOperators := []string{"="}
 
@@ -876,18 +829,10 @@
 					// when a semantic version isn't provided in the criteria or propMap
 					// fail comparison by default by returning false
 					return false
->>>>>>> a69e1343
 				}
 
 				return propVersion.Compare(crtVersion) == 1
 			}
-<<<<<<< HEAD
-		case share.CriteriaOpContainsOtherThan:
-			for propKey, propValue := range propMap {
-				if !doesCrtContainProp(propKey, propValue, kvMap) {
-					// in propMap there is an entry that doesn't match crtValue
-					return true, true
-=======
 		case "<":
 			return func(crtVal string, propVal string) bool {
 				propVersion, propErr := utils.NewVersion(propVal)
@@ -895,7 +840,6 @@
 
 				if propErr != nil || crtErr != nil {
 					return false
->>>>>>> a69e1343
 				}
 
 				return propVersion.Compare(crtVersion) == -1
@@ -932,19 +876,6 @@
 
 func isComplexMapCriterionMet(crt *share.CLUSAdmRuleCriterion, propMap map[string][]string) (bool, bool) {
 	if len(propMap) > 0 {
-<<<<<<< HEAD
-		kvMap := make(map[string][]string) // the key=value configured in criteria
-		for _, crtValue := range crt.ValueSlice {
-			var key, value string
-			if i := strings.Index(crtValue, "="); i >= 0 {
-				key = strings.TrimSpace(crtValue[:i])
-				value = strings.TrimSpace(crtValue[i+1:])
-				kvMap[key] = append(kvMap[key], value)
-			} else {
-				key = strings.TrimSpace(crtValue)
-				kvMap[key] = append(kvMap[key], "")
-			}
-=======
 		crtValMap := map[string][]criterionValue{}
 		for _, crtValString := range crt.ValueSlice {
 			var key string
@@ -963,26 +894,10 @@
 			}
 			val.Test = getCrtTestFunction(crt, val.Operator)
 			crtValMap[key] = append(crtValMap[key], val)
->>>>>>> a69e1343
 		}
 
 		switch crt.Op {
 		case share.CriteriaOpContainsAll, share.CriteriaOpContainsAny, share.CriteriaOpNotContainsAny:
-<<<<<<< HEAD
-			for key, values := range kvMap {
-				for _, value := range values {
-					switch crt.Op {
-					case share.CriteriaOpContainsAll:
-						if !doesComplexMapContain(key, value, propMap) {
-							return false, true
-						}
-					case share.CriteriaOpContainsAny:
-						if doesComplexMapContain(key, value, propMap) {
-							return true, true
-						}
-					case share.CriteriaOpNotContainsAny:
-						if doesComplexMapContain(key, value, propMap) {
-=======
 			for key, values := range crtValMap {
 				for _, value := range values {
 					switch crt.Op {
@@ -996,7 +911,6 @@
 						}
 					case share.CriteriaOpNotContainsAny:
 						if doesPropMapMatchCrtValue(key, value, propMap) {
->>>>>>> a69e1343
 							return false, false
 						}
 					default:
@@ -1007,11 +921,7 @@
 		case share.CriteriaOpContainsOtherThan:
 			for propKey, propValues := range propMap {
 				for _, propValue := range propValues {
-<<<<<<< HEAD
-					if !doesCrtContainProp(propKey, propValue, kvMap) {
-=======
 					if !doesCrtContainProp(propKey, propValue, crtValMap) {
->>>>>>> a69e1343
 						// in propMap there is an entry that doesn't match crtValue
 						return true, true
 					}
